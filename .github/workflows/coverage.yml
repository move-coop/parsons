--- conflicted
+++ resolved
@@ -31,17 +31,12 @@
         steps:
             # DO NOT run actions/checkout here, for security reasons
             # For details, refer to https://securitylab.github.com/research/github-actions-preventing-pwn-requests/
-<<<<<<< HEAD
             - uses: step-security/harden-runner@0634a2670c59f64b4a01f0f96f84700a4088b9f0
               with:
                 disable-sudo: false
                 egress-policy: audit
 
-            - uses: py-cov-action/python-coverage-comment-action@91910686861e4e1d8282a267a896eb39d46240fb  # v3.35
-=======
-            - name: Post comment
-              uses: py-cov-action/python-coverage-comment-action@0544a9c648672334d94ec5dd1add7410b4470ddc  # v3.37
->>>>>>> ebd12fb7
+            - uses: py-cov-action/python-coverage-comment-action@0544a9c648672334d94ec5dd1add7410b4470ddc  # v3.35
               with:
                   GITHUB_TOKEN: ${{ secrets.GITHUB_TOKEN }}
                   GITHUB_PR_RUN_ID: ${{ github.event.workflow_run.id }}