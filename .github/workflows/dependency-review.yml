# Dependency Review Action
#
# This Action will scan dependency manifest files that change as part of a Pull Request,
# surfacing known-vulnerable versions of the packages declared or updated in the PR.
# Once installed, if the workflow run is marked as required,
# PRs introducing known-vulnerable packages will be blocked from merging.
#
# Source repository: https://github.com/actions/dependency-review-action
name: Dependency review

on: [pull_request]

permissions:
    contents: read

jobs:
    dependency-review:
        runs-on: ubuntu-latest
        steps:
            - name: Harden Runner
              uses: step-security/harden-runner@ec9f2d5744a09debf3a187a3f4f675c53b671911 # v2.13.0
              with:
                  egress-policy: audit

            - name: 'Checkout Repository'
<<<<<<< HEAD
              uses: actions/checkout@11bd71901bbe5b1630ceea73d27597364c9af683 # v4.2.2

=======
              uses: actions/checkout@08c6903cd8c0fde910a37f88322edcfb5dd907a8 # v5.0.0
>>>>>>> 7283b512
            - name: 'Dependency Review'
              uses: actions/dependency-review-action@da24556b548a50705dd671f47852072ea4c105d9 # v4.7.1
              with:
                  allow-ghsas: GHSA-pq67-6m6q-mj2v  # urllib3<|MERGE_RESOLUTION|>--- conflicted
+++ resolved
@@ -17,19 +17,12 @@
     dependency-review:
         runs-on: ubuntu-latest
         steps:
-            - name: Harden Runner
-              uses: step-security/harden-runner@ec9f2d5744a09debf3a187a3f4f675c53b671911 # v2.13.0
+            - uses: step-security/harden-runner@ec9f2d5744a09debf3a187a3f4f675c53b671911
               with:
                   egress-policy: audit
 
-            - name: 'Checkout Repository'
-<<<<<<< HEAD
-              uses: actions/checkout@11bd71901bbe5b1630ceea73d27597364c9af683 # v4.2.2
+            - uses: actions/checkout@08c6903cd8c0fde910a37f88322edcfb5dd907a8
 
-=======
-              uses: actions/checkout@08c6903cd8c0fde910a37f88322edcfb5dd907a8 # v5.0.0
->>>>>>> 7283b512
-            - name: 'Dependency Review'
-              uses: actions/dependency-review-action@da24556b548a50705dd671f47852072ea4c105d9 # v4.7.1
+            - uses: actions/dependency-review-action@da24556b548a50705dd671f47852072ea4c105d9
               with:
                   allow-ghsas: GHSA-pq67-6m6q-mj2v  # urllib3