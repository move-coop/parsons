name: Python checks

on:
    push:
        branches: ["main", "major-release"]
    pull_request:
    workflow_dispatch:

permissions:
    contents: read

jobs:
    test:
        strategy:
            fail-fast: false
            matrix:
                python-version: ["3.9", "3.10", "3.11", "3.12", "3.13", "3.14.0-alpha.6"]
                os: ["ubuntu-latest", "windows-latest", "macos-latest"]
                limited-dependencies: ["", "TRUE"]

        runs-on: ${{ matrix.os }}

        permissions:
            contents: write

        steps:
            - uses: actions/checkout@11bd71901bbe5b1630ceea73d27597364c9af683 # v4.2.2

            - name: Set up Python ${{ matrix.python-version }}
              uses: actions/setup-python@8d9ed9ac5c53483de85588cdf95a591a75ab9f55 # v5.5.0
              with:
                  python-version: ${{ matrix.python-version }}

            - name: Install uv
              uses: install-pinned/uv@e25c5f1ccd69605d5bec5e481e4065f274d5438d  # 0.4.12

            - name: Install dependencies
              env:
                  PARSONS_LIMITED_DEPENDENCIES: ${{ matrix.limited-dependencies }}
              run: |
                uv pip install --system -e .[all]
                uv pip install --system -r requirements-dev.txt

            - name: Test with pytest
              run: |
                pytest
              env:
                  COVERAGE_FILE: ".coverage.${{ matrix.os }}.${{ matrix.python-version }}${{ matrix.limited-dependencies }}"

            - name: Store coverage file
              uses: actions/upload-artifact@ea165f8d65b6e75b540449e92b4886f43607fa02 # v4.6.2
              with:
                  name: coverage-${{ matrix.os }}${{ matrix.python-version }}${{ matrix.limited-dependencies }}
                  path: .coverage.${{ matrix.os }}.${{ matrix.python-version }}${{ matrix.limited-dependencies }}
                  include-hidden-files: true

    ruff-format:
        runs-on: ubuntu-latest

        steps:
            - uses: actions/checkout@11bd71901bbe5b1630ceea73d27597364c9af683 # v4.2.2

<<<<<<< HEAD
            - name: Set up Python 3.14.0-alpha.6
              uses: actions/setup-python@42375524e23c412d93fb67b49958b491fce71c38 # v5.4.0
=======
            - name: Set up Python 3.13
              uses: actions/setup-python@8d9ed9ac5c53483de85588cdf95a591a75ab9f55 # v5.5.0
>>>>>>> ce1a835d
              with:
                  python-version: "3.14.0-alpha.6"

            - name: Install uv
              uses: install-pinned/uv@e25c5f1ccd69605d5bec5e481e4065f274d5438d  # 0.4.12

            - name: Install dependencies
              run: |
                uv pip install --system -r requirements-dev.txt

            - name: Run ruff format
              run: |
                ruff format --diff .

    ruff-check:
        runs-on: ubuntu-latest

        steps:
            - uses: actions/checkout@11bd71901bbe5b1630ceea73d27597364c9af683 # v4.2.2

<<<<<<< HEAD
            - name: Set up Python 3.14.0-alpha.6
              uses: actions/setup-python@42375524e23c412d93fb67b49958b491fce71c38 # v5.4.0
=======
            - name: Set up Python 3.13
              uses: actions/setup-python@8d9ed9ac5c53483de85588cdf95a591a75ab9f55 # v5.5.0
>>>>>>> ce1a835d
              with:
                  python-version: "3.14.0-alpha.6"

            - name: Install uv
              uses: install-pinned/uv@e25c5f1ccd69605d5bec5e481e4065f274d5438d  # 0.4.12

            - name: Install dependencies
              run: |
                uv pip install --system -r requirements-dev.txt

            - name: Run ruff
              run: |
                ruff check --output-format=github .

    bandit:
        runs-on: ubuntu-latest

        steps:
            - uses: actions/checkout@11bd71901bbe5b1630ceea73d27597364c9af683 # v4.2.2

<<<<<<< HEAD
            - name: Set up Python 3.14.0-alpha.6
              uses: actions/setup-python@42375524e23c412d93fb67b49958b491fce71c38 # v5.4.0
=======
            - name: Set up Python 3.13
              uses: actions/setup-python@8d9ed9ac5c53483de85588cdf95a591a75ab9f55 # v5.5.0
>>>>>>> ce1a835d
              with:
                  python-version: "3.14.0-alpha.6"

            - name: Install uv
              uses: install-pinned/uv@e25c5f1ccd69605d5bec5e481e4065f274d5438d  # 0.4.12

            - name: Install bandit
              run: |
                uv pip install --system -r requirements-dev.txt

            - name: Run bandit scan
              run: |
                bandit --confidence-level=high --severity-level=high -c pyproject.toml -r .

    pre-commit:
        runs-on: ubuntu-latest
        needs:
            - ruff-format
            - ruff-check
            - bandit

        permissions:
            contents: write

        steps:
            - name: Harden Runner
              uses: step-security/harden-runner@4d991eb9b905ef189e4c376166672c3f2f230481  # v2.11.0
              with:
                  egress-policy: audit

            - uses: actions/checkout@11bd71901bbe5b1630ceea73d27597364c9af683  # v4.2.2

            - name: Set up Python 3.13
              uses: actions/setup-python@8d9ed9ac5c53483de85588cdf95a591a75ab9f55  # v5.5.0
              with:
                  python-version: 3.13
                  cache: pip

            - name: Install uv
              uses: install-pinned/uv@e25c5f1ccd69605d5bec5e481e4065f274d5438d  # 0.4.12

            - name: Install module and dependencies
              run: |
                  uv pip install --system -r requirements.txt
                  uv pip install --system -r requirements-dev.txt
                  uv pip install --system -e .

            - id: cache-pre-commit
              uses: actions/cache@5a3ec84eff668545956fd18022155c47e93e2684  # v4.2.3
              with:
                  path: .pre-commit-cache
                  key: ubuntu-latest-pre-commit-3.13

            - name: Run pre-commit
              run: |
                  pre-commit install
                  pre-commit run --all-files
              env:
                  PRE_COMMIT_HOME: .pre-commit-cache

    coverage:
        runs-on: ubuntu-latest
        needs: test

        permissions:
            pull-requests: write
            contents: write

        steps:
            - uses: actions/checkout@11bd71901bbe5b1630ceea73d27597364c9af683 # v4.2.2

            - uses: actions/download-artifact@95815c38cf2ff2164869cbab79da8d1f422bc89e # v4.2.1
              id: download
              with:
                  pattern: coverage-*
                  merge-multiple: true

            - name: Coverage comment
              id: coverage_comment
              uses: py-cov-action/python-coverage-comment-action@d1ff8fbb5ff80feedb3faa0f6d7b424f417ad0e1  # v3.30
              with:
                  GITHUB_TOKEN: ${{ secrets.GITHUB_TOKEN }}
                  MERGE_COVERAGE_FILES: true

            - name: Store Pull Request comment to be posted
              uses: actions/upload-artifact@ea165f8d65b6e75b540449e92b4886f43607fa02 # v4.6.2
              if: steps.coverage_comment.outputs.COMMENT_FILE_WRITTEN == 'true'
              with:
                  name: python-coverage-comment-action
                  path: python-coverage-comment-action.txt

    pip-install:
        strategy:
            fail-fast: false
            matrix:
                python-version: ["3.9", "3.10", "3.11", "3.12", "3.13", "3.14.0-alpha.6"]
                os: ["ubuntu-latest", "windows-latest", "macos-latest"]
                limited-dependencies: ["", "TRUE"]

        runs-on: ${{ matrix.os }}

        steps:
            - name: Harden Runner
              uses: step-security/harden-runner@4d991eb9b905ef189e4c376166672c3f2f230481 # v2.11.0
              with:
                  egress-policy: audit

            - uses: actions/checkout@11bd71901bbe5b1630ceea73d27597364c9af683 # v4.2.2

            - name: Set up Python ${{ matrix.python-version }}
              uses: actions/setup-python@8d9ed9ac5c53483de85588cdf95a591a75ab9f55 # v5.5.0
              with:
                  python-version: ${{ matrix.python-version }}
                  cache: pip

            - name: Install dependencies
              env:
                  PARSONS_LIMITED_DEPENDENCIES: ${{ matrix.limited-dependencies }}
              run: |
                  pip install -r requirements-dev.txt
                  pip install -e .[all]<|MERGE_RESOLUTION|>--- conflicted
+++ resolved
@@ -60,13 +60,8 @@
         steps:
             - uses: actions/checkout@11bd71901bbe5b1630ceea73d27597364c9af683 # v4.2.2
 
-<<<<<<< HEAD
             - name: Set up Python 3.14.0-alpha.6
               uses: actions/setup-python@42375524e23c412d93fb67b49958b491fce71c38 # v5.4.0
-=======
-            - name: Set up Python 3.13
-              uses: actions/setup-python@8d9ed9ac5c53483de85588cdf95a591a75ab9f55 # v5.5.0
->>>>>>> ce1a835d
               with:
                   python-version: "3.14.0-alpha.6"
 
@@ -87,13 +82,8 @@
         steps:
             - uses: actions/checkout@11bd71901bbe5b1630ceea73d27597364c9af683 # v4.2.2
 
-<<<<<<< HEAD
             - name: Set up Python 3.14.0-alpha.6
               uses: actions/setup-python@42375524e23c412d93fb67b49958b491fce71c38 # v5.4.0
-=======
-            - name: Set up Python 3.13
-              uses: actions/setup-python@8d9ed9ac5c53483de85588cdf95a591a75ab9f55 # v5.5.0
->>>>>>> ce1a835d
               with:
                   python-version: "3.14.0-alpha.6"
 
@@ -114,13 +104,8 @@
         steps:
             - uses: actions/checkout@11bd71901bbe5b1630ceea73d27597364c9af683 # v4.2.2
 
-<<<<<<< HEAD
             - name: Set up Python 3.14.0-alpha.6
               uses: actions/setup-python@42375524e23c412d93fb67b49958b491fce71c38 # v5.4.0
-=======
-            - name: Set up Python 3.13
-              uses: actions/setup-python@8d9ed9ac5c53483de85588cdf95a591a75ab9f55 # v5.5.0
->>>>>>> ce1a835d
               with:
                   python-version: "3.14.0-alpha.6"
 
