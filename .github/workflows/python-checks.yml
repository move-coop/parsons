--- conflicted
+++ resolved
@@ -285,49 +285,4 @@
           pre-commit install
           pre-commit run --all-files
         env:
-<<<<<<< HEAD
-          PRE_COMMIT_HOME: .pre-commit-cache
-=======
-          PRE_COMMIT_HOME: .pre-commit-cache
-
-  pip-install:
-    strategy:
-      fail-fast: false
-      matrix:
-        python-version:
-          - '3.9'
-          - '3.10'
-          - '3.11'
-          - '3.12'
-          - '3.13'
-          - '3.14'
-        os:
-          - ubuntu-latest
-          - windows-latest
-          - macos-latest
-        limited-dependencies:
-          - 'TRUE'
-          - ''
-
-    runs-on: ${{ matrix.os }}
-
-    steps:
-      - uses: step-security/harden-runner@95d9a5deda9de15063e7595e9719c11c38c90ae2
-        with:
-          disable-sudo: true
-          egress-policy: audit
-
-      - uses: actions/checkout@08c6903cd8c0fde910a37f88322edcfb5dd907a8
-
-      - uses: actions/setup-python@83679a892e2d95755f2dac6acb0bfd1e9ac5d548
-        with:
-          python-version: ${{ matrix.python-version }}
-          cache: pip
-
-      - continue-on-error: ${{ contains(matrix.python-version, '3.14') }}
-        env:
-          PARSONS_LIMITED_DEPENDENCIES: ${{ matrix.limited-dependencies }}
-        run: |
-          pip install -r requirements-dev.txt
-          pip install -e .[all]
->>>>>>> 2e2cbfbe
+          PRE_COMMIT_HOME: .pre-commit-cache