--- conflicted
+++ resolved
@@ -60,22 +60,6 @@
           results_format: sarif
           publish_results: true
 
-<<<<<<< HEAD
-      - uses: github/codeql-action/upload-sarif@ff0a06e83cb2de871e5a09832bc6a81e7276941f
-=======
-      # Upload the results as artifacts (optional). Commenting out will disable uploads of run results in SARIF
-      # format to the repository Actions tab.
-      - name: "Upload artifact"
-        uses: actions/upload-artifact@ea165f8d65b6e75b540449e92b4886f43607fa02 # v4.6.2
-        with:
-          name: SARIF file
-          path: results.sarif
-          retention-days: 5
-
-      # Upload the results to GitHub's code scanning dashboard (optional).
-      # Commenting out will disable upload of results to your repo's Code Scanning dashboard
-      - name: "Upload to code-scanning"
-        uses: github/codeql-action/upload-sarif@181d5eefc20863364f96762470ba6f862bdef56b # v3.29.2
->>>>>>> 28699f5b
+      - uses: github/codeql-action/upload-sarif@181d5eefc20863364f96762470ba6f862bdef56b
         with:
           sarif_file: results.sarif