--- conflicted
+++ resolved
@@ -62,22 +62,6 @@
           results_format: sarif
           publish_results: true
 
-<<<<<<< HEAD
-      - uses: github/codeql-action/upload-sarif@51f77329afa6477de8c49fc9c7046c15b9a4e79d
-=======
-      # Upload the results as artifacts (optional). Commenting out will disable uploads of run results in SARIF
-      # format to the repository Actions tab.
-      - name: "Upload artifact"
-        uses: actions/upload-artifact@ea165f8d65b6e75b540449e92b4886f43607fa02 # v4.6.2
-        with:
-          name: SARIF file
-          path: results.sarif
-          retention-days: 5
-
-      # Upload the results to GitHub's code scanning dashboard (optional).
-      # Commenting out will disable upload of results to your repo's Code Scanning dashboard
-      - name: "Upload to code-scanning"
-        uses: github/codeql-action/upload-sarif@f1f6e5f6af878fb37288ce1c627459e94dbf7d01 # v3.29.5
->>>>>>> ebd12fb7
+      - uses: github/codeql-action/upload-sarif@f1f6e5f6af878fb37288ce1c627459e94dbf7d01
         with:
           sarif_file: results.sarif