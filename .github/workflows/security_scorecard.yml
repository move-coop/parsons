# This workflow uses actions that are not certified by GitHub. They are provided
# by a third-party and are governed by separate terms of service, privacy
# policy, and support documentation.

name: Scorecard supply-chain security

on:
  # For Branch-Protection check. Only the default branch is supported. See
  # https://github.com/ossf/scorecard/blob/main/docs/checks.md#branch-protection
  branch_protection_rule:
  # To guarantee Maintained check is occasionally updated. See
  # https://github.com/ossf/scorecard/blob/main/docs/checks.md#maintained
  pull_request:
    branches: [ "main", "major-release" ]
  schedule:
    - cron: '45 16 * * 2'

# Declare default permissions as read only.
permissions: read-all

jobs:
  analysis:
    name: Scorecard analysis

    runs-on: ubuntu-latest

    permissions:
      # Needed to upload the results to code-scanning dashboard.
      security-events: write
      # Needed to publish results and get a badge (see publish_results below).
      id-token: write
      # Uncomment the permissions below if installing in a private repository.
      # contents: read
      # actions: read

    steps:
      - uses: step-security/harden-runner@ec9f2d5744a09debf3a187a3f4f675c53b671911
        with:
          egress-policy: block
          allowed-endpoints: >
            api.deps.dev:443
            api.github.com:443
            api.osv.dev:443
            api.scorecard.dev:443
            api.securityscorecards.dev:443
            auth.docker.io:443
            fulcio.sigstore.dev:443
            github.com:443
            index.docker.io:443
            oss-fuzz-build-logs.storage.googleapis.com:443
            rekor.sigstore.dev:443
            tuf-repo-cdn.sigstore.dev:443
            www.bestpractices.dev:443

<<<<<<< HEAD
      - uses: actions/checkout@11bd71901bbe5b1630ceea73d27597364c9af683
=======
      - name: "Checkout code"
        uses: actions/checkout@08c6903cd8c0fde910a37f88322edcfb5dd907a8 # v5.0.0
>>>>>>> 7283b512
        with:
          persist-credentials: false

      - uses: ossf/scorecard-action@f49aabe0b5af0936a0987cfb85d86b75731b0186
        with:
          results_file: results.sarif
          results_format: sarif
          publish_results: true

      - uses: github/codeql-action/upload-sarif@51f77329afa6477de8c49fc9c7046c15b9a4e79d
        with:
          sarif_file: results.sarif<|MERGE_RESOLUTION|>--- conflicted
+++ resolved
@@ -52,12 +52,7 @@
             tuf-repo-cdn.sigstore.dev:443
             www.bestpractices.dev:443
 
-<<<<<<< HEAD
-      - uses: actions/checkout@11bd71901bbe5b1630ceea73d27597364c9af683
-=======
-      - name: "Checkout code"
-        uses: actions/checkout@08c6903cd8c0fde910a37f88322edcfb5dd907a8 # v5.0.0
->>>>>>> 7283b512
+      - uses: actions/checkout@08c6903cd8c0fde910a37f88322edcfb5dd907a8
         with:
           persist-credentials: false
 
