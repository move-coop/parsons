# This workflow uses actions that are not certified by GitHub. They are provided
# by a third-party and are governed by separate terms of service, privacy
# policy, and support documentation.

name: Scorecard supply-chain security

on:
  # For Branch-Protection check. Only the default branch is supported. See
  # https://github.com/ossf/scorecard/blob/main/docs/checks.md#branch-protection
  branch_protection_rule:
  # To guarantee Maintained check is occasionally updated. See
  # https://github.com/ossf/scorecard/blob/main/docs/checks.md#maintained
  pull_request:
    branches: [ "main", "major-release" ]
  schedule:
    - cron: '45 16 * * 2'

# Declare default permissions as read only.
permissions: read-all

jobs:
  analysis:
    name: Scorecard analysis
    runs-on: ubuntu-latest
    permissions:
      # Needed to upload the results to code-scanning dashboard.
      security-events: write
      # Needed to publish results and get a badge (see publish_results below).
      id-token: write
      # Uncomment the permissions below if installing in a private repository.
      # contents: read
      # actions: read

    steps:
<<<<<<< HEAD
      - uses: step-security/harden-runner@0634a2670c59f64b4a01f0f96f84700a4088b9f0
=======
      - name: Harden Runner
        uses: step-security/harden-runner@ec9f2d5744a09debf3a187a3f4f675c53b671911 # v2.13.0
>>>>>>> 8fc6d9b9
        with:
          egress-policy: block
          allowed-endpoints: >
            api.deps.dev:443
            api.github.com:443
            api.osv.dev:443
            api.scorecard.dev:443
            api.securityscorecards.dev:443
            auth.docker.io:443
            fulcio.sigstore.dev:443
            github.com:443
            index.docker.io:443
            oss-fuzz-build-logs.storage.googleapis.com:443
            rekor.sigstore.dev:443
            tuf-repo-cdn.sigstore.dev:443
            www.bestpractices.dev:443

      - uses: actions/checkout@11bd71901bbe5b1630ceea73d27597364c9af683
        with:
          persist-credentials: false

      - uses: ossf/scorecard-action@f49aabe0b5af0936a0987cfb85d86b75731b0186
        with:
          results_file: results.sarif
          results_format: sarif
          publish_results: true

      - uses: github/codeql-action/upload-sarif@181d5eefc20863364f96762470ba6f862bdef56b
        with:
          sarif_file: results.sarif<|MERGE_RESOLUTION|>--- conflicted
+++ resolved
@@ -21,7 +21,9 @@
 jobs:
   analysis:
     name: Scorecard analysis
+
     runs-on: ubuntu-latest
+
     permissions:
       # Needed to upload the results to code-scanning dashboard.
       security-events: write
@@ -32,12 +34,7 @@
       # actions: read
 
     steps:
-<<<<<<< HEAD
-      - uses: step-security/harden-runner@0634a2670c59f64b4a01f0f96f84700a4088b9f0
-=======
-      - name: Harden Runner
-        uses: step-security/harden-runner@ec9f2d5744a09debf3a187a3f4f675c53b671911 # v2.13.0
->>>>>>> 8fc6d9b9
+      - uses: step-security/harden-runner@ec9f2d5744a09debf3a187a3f4f675c53b671911
         with:
           egress-policy: block
           allowed-endpoints: >
