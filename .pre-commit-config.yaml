--- conflicted
+++ resolved
@@ -1,10 +1,6 @@
 repos:
   - repo: https://github.com/astral-sh/ruff-pre-commit
-<<<<<<< HEAD
-    rev: v0.9.10
-=======
     rev: 'v0.11.2'
->>>>>>> 25826345
     hooks:
       - id: ruff
       - id: ruff-format
@@ -12,10 +8,5 @@
     rev: 1.8.3
     hooks:
       - id: bandit
-<<<<<<< HEAD
-        args: ["-c", "pyproject.toml"]
-        additional_dependencies: [ "bandit[toml]" ]        
-=======
         args: ['--confidence-level=high', '--severity-level=high', '-c', 'pyproject.toml']
-        additional_dependencies: ['bandit[toml]']
->>>>>>> 25826345
+        additional_dependencies: ['bandit[toml]']