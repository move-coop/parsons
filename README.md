# Parsons
[![Downloads](https://pepy.tech/badge/parsons)](https://pepy.tech/project/parsons)
[![PyPI - Python Version](https://img.shields.io/pypi/pyversions/parsons)](https://pypi.org/project/parsons/)
[![PyPI](https://img.shields.io/pypi/v/parsons?color=blue)](https://pypi.org/project/parsons/)
[![CircleCI](https://circleci.com/gh/move-coop/parsons/tree/master.svg?style=shield)](https://circleci.com/gh/move-coop/parsons/tree/master)

A Python package that provides a simple interface to a variety of utilities and tools frequently used by progressive organizations, political and issue campaigns, activists, and other allied actors.

Parsons offers simplified interactions with these services and tools, including a growing number of CRMs, organizing tools, cloud compute service providers, as well as tools to easily trasform data in transit.

<<<<<<< HEAD
This project is maintained by [The Movement Cooperative](https://movementcooperative.org/) and is named after [Lucy Parsons](https://en.wikipedia.org/wiki/Lucy_Parsons). The Movement Cooperative is a member-led organization focused on providing data, tools, and strategic support for the progressive community.
=======
This project is maintained by [The Movement Cooperative](https://movementcooperative.org/) and is named after [Lucy Parsons](https://en.wikipedia.org/wiki/Lucy_Parsons). The Movement Cooperative is a member led organization focused on providing data, tools, and strategic support for the progressive community.
>>>>>>> 5e4f178a

Parsons is only compatible with Python 3.6/7

### License and Usage
Usage of Parsons is governed by the [TMC Parsons License](https://github.com/move-coop/parsons/blob/master/LICENSE.md), which allows for unlimited non-commercial usage, provided that individuals and organizations adhere to our broad values statement. 

### Documentation
<<<<<<< HEAD
To gain a full understanding of all of the features of Parsons, please review the Parsons [documentation](https://move-coop.github.io/parsons/html/index.html).
=======
The gain a full understanding of all of the features of Parsons, please review the Parsons [documentation](https://move-coop.github.io/parsons/html/index.html).
>>>>>>> 5e4f178a


### Installation


#### PYPI
You can install the most recent release by running: `pip install parsons`


#### Install from Github

To access the most recent code base that may contain features not yet included in the latest release, download this repository and then run `python setup.py develop`.

#### Docker Container
We have a Parsons Docker container hosted on [DockerHub](https://cloud.docker.com/u/movementcooperative/repository/docker/movementcooperative/parsons) for each release of Parsons, including the `latest`.

### Quickstart

```
# VAN - Download activist codes to a CSV

from parsons import VAN
van = VAN(db='MyVoters')
ac = van.get_activist_codes()
ac.to_csv('my_activist_codes.csv')

# Redshift - Create a table from a CSV

from parsons import Table
tbl = Table.from_csv('my_table.csv')
tbl.to_redshift('my_schema.my_table')

# Redshift - Export from a query to CSV

from parsons import Redshift
sql = 'select * from my_schema.my_table'
rs = Redshift()
tbl = rs.query(sql)
tbl.to_csv('my_table.csv')

# Upload a file to S3

from parsons import S3
s3 = S3()
s3.put_file('my_bucket','my_table.csv')

# TargetSmart - Append data to a record

from parsons import TargetSmart
ts = TargetSmart(api_key='MY_KEY')
record = ts.data_enhance(231231231, state='DC')
```


### Community
We hope to foster a strong and robust community of individuals who use and contribute to further development. Individuals are encouraged to submit issues with bugs, suggestions and feature requests. [Here](https://github.com/move-coop/parsons/blob/master/docs/contributing.md) are the guidelines and best practices for contributing to Parsons.

You can also stay up to date by joining the [Parsons python google group](https://groups.google.com/forum/#!forum/parsons-python/join).<|MERGE_RESOLUTION|>--- conflicted
+++ resolved
@@ -8,11 +8,7 @@
 
 Parsons offers simplified interactions with these services and tools, including a growing number of CRMs, organizing tools, cloud compute service providers, as well as tools to easily trasform data in transit.
 
-<<<<<<< HEAD
 This project is maintained by [The Movement Cooperative](https://movementcooperative.org/) and is named after [Lucy Parsons](https://en.wikipedia.org/wiki/Lucy_Parsons). The Movement Cooperative is a member-led organization focused on providing data, tools, and strategic support for the progressive community.
-=======
-This project is maintained by [The Movement Cooperative](https://movementcooperative.org/) and is named after [Lucy Parsons](https://en.wikipedia.org/wiki/Lucy_Parsons). The Movement Cooperative is a member led organization focused on providing data, tools, and strategic support for the progressive community.
->>>>>>> 5e4f178a
 
 Parsons is only compatible with Python 3.6/7
 
@@ -20,12 +16,7 @@
 Usage of Parsons is governed by the [TMC Parsons License](https://github.com/move-coop/parsons/blob/master/LICENSE.md), which allows for unlimited non-commercial usage, provided that individuals and organizations adhere to our broad values statement. 
 
 ### Documentation
-<<<<<<< HEAD
 To gain a full understanding of all of the features of Parsons, please review the Parsons [documentation](https://move-coop.github.io/parsons/html/index.html).
-=======
-The gain a full understanding of all of the features of Parsons, please review the Parsons [documentation](https://move-coop.github.io/parsons/html/index.html).
->>>>>>> 5e4f178a
-
 
 ### Installation
 
