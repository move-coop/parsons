import os
import logging

# Provide shortcuts to importing Parsons submodules

# If you want to be more targeted in your imports, you can set the PARSONS_SKIP_IMPORT_ALL
# environment variable and import classes directly from the Python module where they
# are defined.

if not os.environ.get('PARSONS_SKIP_IMPORT_ALL'):
    from parsons.ngpvan.van import VAN
    from parsons.targetsmart.targetsmart_api import TargetSmartAPI
    from parsons.targetsmart.targetsmart_automation import TargetSmartAutomation
    from parsons.databases.redshift.redshift import Redshift
    from parsons.databases.db_sync import DBSync
    from parsons.aws.s3 import S3
    from parsons.civis.civisclient import CivisClient
    from parsons.etl.table import Table
    from parsons.notifications.gmail import Gmail
    from parsons.google.google_civic import GoogleCivic
    from parsons.google.google_sheets import GoogleSheets
    from parsons.google.google_cloud_storage import GoogleCloudStorage
    from parsons.google.google_bigquery import GoogleBigQuery
    from parsons.phone2action.p2a import Phone2Action
    from parsons.mobilize_america.ma import MobilizeAmerica
    from parsons.facebook_ads.facebook_ads import FacebookAds
    from parsons.notifications.slack import Slack
    from parsons.turbovote.turbovote import TurboVote
    from parsons.sftp.sftp import SFTP
    from parsons.action_kit.action_kit import ActionKit
    from parsons.geocode.census_geocoder import CensusGeocoder
    from parsons.airtable.airtable import Airtable
    from parsons.copper.copper import Copper
    from parsons.crowdtangle.crowdtangle import CrowdTangle
    from parsons.hustle.hustle import Hustle
    from parsons.twilio.twilio import Twilio
    from parsons.salesforce.salesforce import Salesforce
    from parsons.databases.postgres.postgres import Postgres
    from parsons.freshdesk.freshdesk import Freshdesk
    from parsons.bill_com.bill_com import BillCom
    from parsons.newmode.newmode import Newmode
    from parsons.databases.mysql.mysql import MySQL
    from parsons.rockthevote.rtv import RockTheVote
<<<<<<< HEAD
    from parsons.mailchimp.mailchimp import Mailchimp
=======
    from parsons.zoom.zoom import Zoom
>>>>>>> c10b8c2a
    from parsons.action_network.action_network import ActionNetwork

    __all__ = [
        'VAN',
        'TargetSmartAPI',
        'TargetSmartAutomation',
        'Redshift',
        'S3',
        'CivisClient',
        'DBSync',
        'Table',
        'Gmail',
        'GoogleCivic',
        'GoogleCloudStorage',
        'GoogleBigQuery',
        'GoogleSheets',
        'Phone2Action',
        'MobilizeAmerica',
        'FacebookAds',
        'Slack',
        'TurboVote',
        'SFTP',
        'ActionKit',
        'CensusGeocoder',
        'Airtable',
        'Copper',
        'CrowdTangle',
        'Hustle',
        'Twilio',
        'Salesforce',
        'Postgres',
        'Freshdesk',
        'BillCom',
        'Newmode',
        'MySQL',
        'RockTheVote',
<<<<<<< HEAD
        'Mailchimp',
        'ActionNetwork',
    ]
=======
        'Zoom',
        'ActionNetwork'
        ]
>>>>>>> c10b8c2a

# Define the default logging config for Parsons and its submodules. For now the
# logger gets a StreamHandler by default. At some point a NullHandler may be more
# appropriate, so the end user must decide on logging behavior.

logger = logging.getLogger(__name__)
_handler = logging.StreamHandler()
_formatter = logging.Formatter('%(module)s %(levelname)s %(message)s')
_handler.setFormatter(_formatter)
logger.addHandler(_handler)

if os.environ.get('TESTING'):
    # Log less stuff in automated tests
    logger.setLevel('WARNING')
else:
    logger.setLevel('INFO')<|MERGE_RESOLUTION|>--- conflicted
+++ resolved
@@ -41,11 +41,8 @@
     from parsons.newmode.newmode import Newmode
     from parsons.databases.mysql.mysql import MySQL
     from parsons.rockthevote.rtv import RockTheVote
-<<<<<<< HEAD
     from parsons.mailchimp.mailchimp import Mailchimp
-=======
     from parsons.zoom.zoom import Zoom
->>>>>>> c10b8c2a
     from parsons.action_network.action_network import ActionNetwork
 
     __all__ = [
@@ -82,15 +79,10 @@
         'Newmode',
         'MySQL',
         'RockTheVote',
-<<<<<<< HEAD
         'Mailchimp',
+        'Zoom',
         'ActionNetwork',
     ]
-=======
-        'Zoom',
-        'ActionNetwork'
-        ]
->>>>>>> c10b8c2a
 
 # Define the default logging config for Parsons and its submodules. For now the
 # logger gets a StreamHandler by default. At some point a NullHandler may be more
