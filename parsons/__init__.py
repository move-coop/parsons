import os
import logging

# Provide shortcuts to importing Parsons submodules

# If you want to be more targeted in your imports, you can set the PARSONS_SKIP_IMPORT_ALL
# environment variable and import classes directly from the Python module where they
# are defined.

if not os.environ.get('PARSONS_SKIP_IMPORT_ALL'):
    from parsons.ngpvan.van import VAN
    from parsons.targetsmart.targetsmart_api import TargetSmartAPI
    from parsons.targetsmart.targetsmart_automation import TargetSmartAutomation
    from parsons.databases.redshift.redshift import Redshift
    from parsons.databases.db_sync import DBSync
    from parsons.aws.s3 import S3
    from parsons.civis.civisclient import CivisClient
    from parsons.etl.table import Table
    from parsons.notifications.gmail import Gmail
    from parsons.google.google_civic import GoogleCivic
    from parsons.google.google_sheets import GoogleSheets
    from parsons.google.google_cloud_storage import GoogleCloudStorage
    from parsons.google.google_bigquery import GoogleBigQuery
    from parsons.phone2action.p2a import Phone2Action
    from parsons.mobilize_america.ma import MobilizeAmerica
    from parsons.facebook_ads.facebook_ads import FacebookAds
    from parsons.notifications.slack import Slack
    from parsons.turbovote.turbovote import TurboVote
    from parsons.sftp.sftp import SFTP
    from parsons.action_kit.action_kit import ActionKit
    from parsons.geocode.census_geocoder import CensusGeocoder
    from parsons.airtable.airtable import Airtable
    from parsons.copper.copper import Copper
    from parsons.crowdtangle.crowdtangle import CrowdTangle
    from parsons.hustle.hustle import Hustle
    from parsons.twilio.twilio import Twilio
    from parsons.salesforce.salesforce import Salesforce
    from parsons.databases.postgres.postgres import Postgres
    from parsons.freshdesk.freshdesk import Freshdesk
    from parsons.bill_com.bill_com import BillCom
    from parsons.newmode.newmode import Newmode
    from parsons.databases.mysql.mysql import MySQL
    from parsons.rockthevote.rtv import RockTheVote
<<<<<<< HEAD
    from parsons.action_network.action_network import ActionNetwork
=======
>>>>>>> a4fadee5

    __all__ = [
        'VAN',
        'TargetSmartAPI',
        'TargetSmartAutomation',
        'Redshift',
        'S3',
        'CivisClient',
        'DBSync',
        'Table',
        'Gmail',
        'GoogleCivic',
        'GoogleCloudStorage',
        'GoogleBigQuery',
        'GoogleSheets',
        'Phone2Action',
        'MobilizeAmerica',
        'FacebookAds',
        'Slack',
        'TurboVote',
        'SFTP',
        'ActionKit',
        'CensusGeocoder',
        'Airtable',
        'Copper',
        'CrowdTangle',
        'Hustle',
        'Twilio',
        'Salesforce',
        'Postgres',
        'Freshdesk',
        'BillCom',
<<<<<<< HEAD
        'MySQL',
        'RockTheVote',
        'ActionNetwork'
=======
        'Newmode',
        'MySQL',
        'RockTheVote',
>>>>>>> a4fadee5
    ]

# Define the default logging config for Parsons and its submodules. For now the
# logger gets a StreamHandler by default. At some point a NullHandler may be more
# appropriate, so the end user must decide on logging behavior.

logger = logging.getLogger(__name__)
_handler = logging.StreamHandler()
_formatter = logging.Formatter('%(module)s %(levelname)s %(message)s')
_handler.setFormatter(_formatter)
logger.addHandler(_handler)

if os.environ.get('TESTING'):
    # Log less stuff in automated tests
    logger.setLevel('WARNING')
else:
    logger.setLevel('INFO')<|MERGE_RESOLUTION|>--- conflicted
+++ resolved
@@ -41,10 +41,6 @@
     from parsons.newmode.newmode import Newmode
     from parsons.databases.mysql.mysql import MySQL
     from parsons.rockthevote.rtv import RockTheVote
-<<<<<<< HEAD
-    from parsons.action_network.action_network import ActionNetwork
-=======
->>>>>>> a4fadee5
 
     __all__ = [
         'VAN',
@@ -77,15 +73,9 @@
         'Postgres',
         'Freshdesk',
         'BillCom',
-<<<<<<< HEAD
-        'MySQL',
-        'RockTheVote',
-        'ActionNetwork'
-=======
         'Newmode',
         'MySQL',
         'RockTheVote',
->>>>>>> a4fadee5
     ]
 
 # Define the default logging config for Parsons and its submodules. For now the
