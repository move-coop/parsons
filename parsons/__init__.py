--- conflicted
+++ resolved
@@ -41,11 +41,8 @@
     from parsons.newmode.newmode import Newmode
     from parsons.databases.mysql.mysql import MySQL
     from parsons.rockthevote.rtv import RockTheVote
-<<<<<<< HEAD
     from parsons.zoom.zoom import Zoom
-=======
     from parsons.action_network.action_network import ActionNetwork
->>>>>>> a6342d11
 
     __all__ = [
         'VAN',
@@ -81,12 +78,9 @@
         'Newmode',
         'MySQL',
         'RockTheVote',
-<<<<<<< HEAD
-        'Zoom'
-=======
-        'ActionNetwork',
->>>>>>> a6342d11
-    ]
+        'Zoom',
+        'ActionNetwork'
+        ]
 
 # Define the default logging config for Parsons and its submodules. For now the
 # logger gets a StreamHandler by default. At some point a NullHandler may be more
