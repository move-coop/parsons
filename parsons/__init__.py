import os
import logging

# Provide shortcuts to importing Parsons submodules

# If you want to be more targeted in your imports, you can set the PARSONS_SKIP_IMPORT_ALL
# environment variable and import classes directly from the Python module where they
# are defined.

if not os.environ.get('PARSONS_SKIP_IMPORT_ALL'):
    from parsons.ngpvan.van import VAN
    from parsons.targetsmart.targetsmart_api import TargetSmartAPI
    from parsons.targetsmart.targetsmart_automation import TargetSmartAutomation
    from parsons.databases.redshift.redshift import Redshift
    from parsons.databases.db_sync import DBSync
    from parsons.aws.s3 import S3
    from parsons.civis.civisclient import CivisClient
    from parsons.etl.table import Table
    from parsons.notifications.gmail import Gmail
<<<<<<< HEAD
    from parsons.google.google_admin import GoogleAdmin
=======
    from parsons.notifications.slack import Slack
    from parsons.notifications.sendmail import SendMail
    from parsons.notifications.smtp import SMTP
>>>>>>> 8fb9111f
    from parsons.google.google_civic import GoogleCivic
    from parsons.google.google_sheets import GoogleSheets
    from parsons.google.google_cloud_storage import GoogleCloudStorage
    from parsons.google.google_bigquery import GoogleBigQuery
    from parsons.phone2action.p2a import Phone2Action
    from parsons.mobilize_america.ma import MobilizeAmerica
    from parsons.facebook_ads.facebook_ads import FacebookAds
    from parsons.turbovote.turbovote import TurboVote
    from parsons.sftp.sftp import SFTP
    from parsons.action_kit.action_kit import ActionKit
    from parsons.geocode.census_geocoder import CensusGeocoder
    from parsons.airtable.airtable import Airtable
    from parsons.copper.copper import Copper
    from parsons.controlshift.controlshift import Controlshift
    from parsons.crowdtangle.crowdtangle import CrowdTangle
    from parsons.hustle.hustle import Hustle
    from parsons.twilio.twilio import Twilio
    from parsons.salesforce.salesforce import Salesforce
    from parsons.databases.postgres.postgres import Postgres
    from parsons.freshdesk.freshdesk import Freshdesk
    from parsons.bill_com.bill_com import BillCom
    from parsons.newmode.newmode import Newmode
    from parsons.databases.mysql.mysql import MySQL
    from parsons.rockthevote.rtv import RockTheVote
    from parsons.mailchimp.mailchimp import Mailchimp
    from parsons.zoom.zoom import Zoom
    from parsons.action_network.action_network import ActionNetwork
    from parsons.pdi.pdi import PDI
    from parsons.azure.azure_blob_storage import AzureBlobStorage
    from parsons.github.github import GitHub
    from parsons.bloomerang.bloomerang import Bloomerang
    from parsons.box.box import Box
    from parsons.sisense.sisense import Sisense
    from parsons.shopify.shopify import Shopify
    from parsons.alchemer.alchemer import SurveyGizmo, Alchemer
    from parsons.quickbase.quickbase import Quickbase
    from parsons.actblue.actblue import ActBlue
    from parsons.redash.redash import Redash
    from parsons.bluelink import Bluelink
    from parsons.braintree.braintree import Braintree

    __all__ = [
        'VAN',
        'TargetSmartAPI',
        'TargetSmartAutomation',
        'Redshift',
        'S3',
        'CivisClient',
        'DBSync',
        'Table',
        'Gmail',
        'GoogleAdmin',
        'GoogleCivic',
        'GoogleCloudStorage',
        'GoogleBigQuery',
        'GoogleSheets',
        'Phone2Action',
        'MobilizeAmerica',
        'FacebookAds',
        'Slack',
        'TurboVote',
        'SFTP',
        'ActionKit',
        'CensusGeocoder',
        'Airtable',
        'Copper',
        'Controlshift',
        'CrowdTangle',
        'Hustle',
        'Twilio',
        'Salesforce',
        'Postgres',
        'Freshdesk',
        'BillCom',
        'Newmode',
        'MySQL',
        'RockTheVote',
        'Mailchimp',
        'Zoom',
        'ActionNetwork',
        'PDI',
        'AzureBlobStorage',
        'GitHub',
        'Bloomerang',
        'Box',
        'Sisense',
        'Shopify',
        'SurveyGizmo',
        'Alchemer',
        'Quickbase',
        'ActBlue',
        'Redash',
        'Bluelink',
        'Braintree',
        'SMTP',
        'SendMail'
    ]

# Define the default logging config for Parsons and its submodules. For now the
# logger gets a StreamHandler by default. At some point a NullHandler may be more
# appropriate, so the end user must decide on logging behavior.

logger = logging.getLogger(__name__)
_handler = logging.StreamHandler()
_formatter = logging.Formatter('%(module)s %(levelname)s %(message)s')
_handler.setFormatter(_formatter)
logger.addHandler(_handler)

if os.environ.get('TESTING'):
    # Log less stuff in automated tests
    logger.setLevel('WARNING')
elif os.environ.get('DEBUG'):
    logger.setLevel('DEBUG')
else:
    logger.setLevel('INFO')<|MERGE_RESOLUTION|>--- conflicted
+++ resolved
@@ -17,13 +17,10 @@
     from parsons.civis.civisclient import CivisClient
     from parsons.etl.table import Table
     from parsons.notifications.gmail import Gmail
-<<<<<<< HEAD
-    from parsons.google.google_admin import GoogleAdmin
-=======
     from parsons.notifications.slack import Slack
     from parsons.notifications.sendmail import SendMail
     from parsons.notifications.smtp import SMTP
->>>>>>> 8fb9111f
+    from parsons.google.google_admin import GoogleAdmin
     from parsons.google.google_civic import GoogleCivic
     from parsons.google.google_sheets import GoogleSheets
     from parsons.google.google_cloud_storage import GoogleCloudStorage
