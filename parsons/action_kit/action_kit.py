import json
import logging
import math
import time
from pathlib import Path

import requests

from parsons.etl.table import Table
from parsons.utilities import check_env

logger = logging.getLogger(__name__)


class ActionKit(object):
    """
    Instantiate the ActionKit class

    `Args:`
        domain: str
            The ActionKit domain (e.g. ``myorg.actionkit.com``) Not required if
            ``ACTION_KIT_DOMAIN`` env variable set.
        username: str
            The authorized ActionKit username. Not required if ``ACTION_KIT_USERNAME`` env
            variable set.
        password: str
            The authorized ActionKit user password. Not required if ``ACTION_KIT_PASSWORD``
            env variable set.
    """

    _default_headers = {
        "content-type": "application/json",
        "accepts": "application/json",
    }

    def __init__(self, domain=None, username=None, password=None):
        self.domain = check_env.check("ACTION_KIT_DOMAIN", domain)
        self.username = check_env.check("ACTION_KIT_USERNAME", username)
        self.password = check_env.check("ACTION_KIT_PASSWORD", password)
        self.conn = self._conn()

    def _conn(self, default_headers=_default_headers):
        client = requests.Session()
        client.auth = (self.username, self.password)
        client.headers.update(default_headers)
        return client

    def _base_endpoint(self, endpoint, entity_id=None):
        # Create the base endpoint URL

        url = f"https://{self.domain}/rest/v1/{endpoint}/"

        if entity_id:
            return url + f"{entity_id}/"
        return url

    def _base_get(self, endpoint, entity_id=None, exception_message=None, params=None):
        # Make a general get request to ActionKit

        resp = self.conn.get(self._base_endpoint(endpoint, entity_id), params=params)
        if exception_message and resp.status_code == 404:
            raise Exception(self.parse_error(resp, exception_message))
        return resp.json()

    def _base_post(self, endpoint, exception_message, return_full_json=False, **kwargs):
        # Make a general post request to ActionKit

        resp = self.conn.post(self._base_endpoint(endpoint), data=json.dumps(kwargs))

        if resp.status_code != 201:
            raise Exception(self.parse_error(resp, exception_message))

        # Some of the methods should just return pointer to location of created
        # object.
        if "headers" in resp.__dict__ and not return_full_json:
            return resp.__dict__["headers"]["Location"]

        # Not all responses return a json
        try:
            return resp.json()

        except ValueError:
            return None

    def parse_error(self, resp, exception_message):
        # AK provides some pretty robust/helpful error reporting. We should surface them with
        # our exceptions.

        if "errors" in resp.json():
            if isinstance(resp.json()["errors"], list):
                exception_message += "\n" + ",".join(resp.json()["errors"])
            else:
                for k, v in resp.json()["errors"].items():
                    exception_message += str("\n" + k + ": " + ",".join(v))

        return exception_message

    def get_user(self, user_id):
        """
        Get a user.

        `Args:`
            user_id: int
                The user id of the record to get.
        `Returns`:
            User json object
        """

        return self._base_get(
            endpoint="user", entity_id=user_id, exception_message="User not found"
        )

    def get_user_fields(self):
        """
        Get list of valid user fields that can be passed with the
        :meth:`ActionKit.create_user` method.

        `Returns`:
            List of user fields
        """

        resp = self._base_get(endpoint="user/schema")

        return list(resp["fields"].keys())

    def create_user(self, email, **kwargs):
        """
        Create a user.

        `Args:`
            email: str
                Email for the user
            **kwargs:
                Optional arguments and fields to pass to the client. A full list can be found
                in the `ActionKit API Documentation <https://roboticdogs.actionkit.com/docs/\
                manual/api/rest/actionprocessing.html>`_.
        `Returns:`
            User json object
        """

        return self._base_post(
            endpoint="user",
            exception_message="Could not create user",
            email=email,
            **kwargs,
        )

    def add_phone(self, user_id, phone_type, phone):
        """
        Add a phone number to a user.

        `Args:`
            user_id: string
                The id of the user.
            phone_type: string
                The type of the phone (e.g., "Home").
            phone: string
                The phone number.
        `Returns:`
            Phone json object
        """
        return self._base_post(
            endpoint="phone",
            exception_message="Could not create phone",
            user=f"/rest/v1/user/{user_id}/",
            phone_type=phone_type,
            phone=phone,
        )

    def delete_actionfield(self, actionfield_id):
        """
        Delete an actionfield.

        `Args:`
            actionfield_id: int
                The id of the actionfield to delete
        `Returns:`
            ``None``
        """

        resp = self.conn.delete(self._base_endpoint("actionfield", actionfield_id))
        logger.info(f"{resp.status_code}: {actionfield_id}")

    def update_user(self, user_id, **kwargs):
        """
        Update a user.

        `Args:`
            user_id: int
                The user id of the person to update
            **kwargs:
                Optional arguments and fields to pass to the client. A full list can be found
                in the `ActionKit API Documentation <https://roboticdogs.actionkit.com/docs/\
                manual/api/rest/actionprocessing.html>`_.
        `Returns:`
            ``HTTP response from the patch request``
        """

        resp = self.conn.patch(self._base_endpoint("user", user_id), data=json.dumps(kwargs))
        logger.info(f"{resp.status_code}: {user_id}")

        return resp

    def update_phone(self, phone_id, **kwargs):
        """
        Update a phone record.

        `Args:`
            phone_id: int
                The phone id of the phone to update
            **kwargs:
                Optional arguments and fields to pass to the client. A full list can be found
                at the /rest/v1/phone/schema/ path on any ActionKit instance.
        `Returns:`
            ``HTTP response from the patch request``
        """

        resp = self.conn.patch(self._base_endpoint("phone", phone_id), data=json.dumps(kwargs))
        logger.info(f"{resp.status_code}: {phone_id}")

        return resp

    def get_event(self, event_id):
        """Get an event.

        `Args:`
            event_id: int
                The id for the event.
        `Returns:`
            dict
                Event json object.

        """
        return self._base_get(f"event/{event_id}")

    def get_events(self, limit=None, **kwargs):
        """Get multiple events.

        `Args:`
            limit: int
                The number of events to return. If omitted, all events are returned.
            **kwargs:
                Optional arguments to pass to the client. A full list can be found
                in the `ActionKit API Documentation <https://roboticdogs.actionkit.com/docs/\
                manual/api/rest/actionprocessing.html>`_.

                Additionally, expressions to filter the data can also be provided. For addition
                info, visit `Django's docs on field lookups <https://docs.djangoproject.com/\
                en/3.1/topics/db/queries/#field-lookups>`_.

                .. code-block:: python

                    ak.get_events(name__contains="FirstName")
        `Returns:`
            Parsons.Table
                The events data.
        """
        return self.paginated_get("event", limit=limit, **kwargs)

    def update_event(self, event_id, **kwargs):
        """
        Update an event.

        `Args:`
            event_id: int
                The event id of the event to update
            **kwargs:
                Optional arguments and fields to pass to the client. A full list can be found
                in the `ActionKit API Documentation <https://roboticdogs.actionkit.com/docs/\
                manual/api/rest/actionprocessing.html>`_.
        `Returns:`
            ``None``
        """

        resp = self.conn.patch(self._base_endpoint("event", event_id), data=json.dumps(kwargs))
        logger.info(f"{resp.status_code}: {event_id}")

    def create_event_field(self, event_id, name, value):
        """
        Create an event field (custom field on an event). Note that if an event
        field with this name already exists, this will add a second record.

        `Args:`
            event_id: int
                The id for the event.
            name: string
                The name of the event field.
            value: string
                The value of the event field.
        `Returns:`
            Event field json object
        """
        return self._base_post(
            endpoint="eventfield",
            exception_message="Could not create event field",
            event=f"/rest/v1/event/{event_id}/",
            name=name,
            value=value,
        )

    def update_event_field(self, eventfield_id, name, value):
        """
        Update an event field.

        `Args:`
            eventfield_id: int
                The id of the event field to update.
            name: string
                The name of the event field.
            value: string
                The value of the event field.
        `Returns:`
            ``None``
        """
        resp = self.conn.patch(
            self._base_endpoint("eventfield", eventfield_id),
            data=json.dumps(
                {
                    "name": name,
                    "value": value,
                }
            ),
        )
        logger.info(f"{resp.status_code}: {eventfield_id}")

    def get_blackholed_email(self, email):
        """
        Get a blackholed email. A blackholed email is an email that has been prevented from
        receiving bulk and transactional emails from ActionKit. `Documentation <https://\
        docs.actionkit.com/docs/manual/guide/mailings_tools.html#blackhole>`_.

        `Args:`
            email: str
                Blackholed email of the record to get.
        `Returns`:
            Parsons.Table
                The blackholed email data.
        """

        return self.paginated_get("blackholedemail", email=email)

    def blackhole_email(self, email):
        """
        Prevent an email from receiving bulk and transactional emails from ActionKit.
        `Documentation <https://docs.actionkit.com/docs/manual/guide/\
        mailings_tools.html#blackhole>`_.

        `Args:`
            user_id: str
                Email to blackhole
        `Returns:`
            API location of new resource
        """

        return self._base_post(
            endpoint="blackholedemail",
            exception_message="Could not blackhole email",
            email=email,
        )

    def delete_user_data(self, email, **kwargs):
        """
        Delete user data.

        `Args:`
            email: str
                Email of user to delete data
            **kwargs:
                Optional arguments and fields to pass to the client. A full list can be found
                in the `ActionKit API Documentation <https://docs.actionkit.com/docs/manual/api/\
                rest/users.html>`_.
        `Returns:`
            API location of anonymized user
        """

        return self._base_post(
            endpoint="eraser",
            exception_message="Could not delete user data",
            email=email,
            **kwargs,
        )

    def delete_user(self, user_id):
        """
        Delete a user.

        `Args:`
            user_id: int
                The user id of the person to delete
        `Returns:`
            ``None``
        """

        resp = self.conn.delete(self._base_endpoint("user", user_id))
        logger.info(f"{resp.status_code}: {user_id}")

    def get_campaign(self, campaign_id):
        """
        Get a campaign.

        `Args:`
            campaign_id: int
                The campaign id of the record.
        `Returns`:
            Campaign json object
        """

        return self._base_get(
            endpoint="campaign",
            entity_id=campaign_id,
            exception_message="Campaign not found",
        )

    def get_campaign_fields(self):
        """
        Get list of valid campaign fields that can be passed with the
        :meth:`ActionKit.create_campaign` and :meth:`ActionKit.update_campaign` methods.

        `Returns`:
            List of campaign fields
        """

        resp = self._base_get(endpoint="campaign/schema")
        return list(resp["fields"].keys())

    def create_campaign(self, name, **kwargs):
        """
        Create a campaign.

        `Args:`
            name: str
                The name of the campaign to create
            **kwargs:
                Optional arguments and fields to pass to the client. A full list can be found
                in the `ActionKit API Documentation <https://roboticdogs.actionkit.com/docs/\
                manual/api/rest/actionprocessing.html>`_.
        `Returns`:
            API location of new resource
        """

        return self._base_post(
            endpoint="campaign",
            exception_message="Could not create campaign",
            name=name,
            **kwargs,
        )

    def search_events_in_campaign(
        self,
        campaign_id,
        limit=None,
        order_by="id",
        ascdesc="asc",
        filters=None,
        exclude=None,
        **kwargs,
    ):
        """
        Get events in a campaign, with optional search filters.

        `Args:`
            campaign_id: int
                The id of the event campaign.
            limit: int
                The maximum number of objects to return.
            order_by: string
                Event attribute to order the results by. Defaults to id, which will normally
                be equivalent to ordering by created_at. See `ActionKit's docs on ordering
                <https://roboticdogs.actionkit.com/docs//manual/api/rest/overview.html#ordering>`_.
            ascdesc: string
                If "asc" (the default), returns events ordered by the attribute specified by
                the order_by parameter. If "desc", returns events in reverse order.
            filters: dictionary
                A dictionary for filtering by the attributes of the event or related object.
                Not all attributes are available for filtering, but an eventfield will work.
                For additional info, visit `Django's docs on field lookups
                <https://docs.djangoproject.com/en/3.1/topics/db/queries/#field-lookups>`_ and
                `ActionKit's docs on the search API
                <https://roboticdogs.actionkit.com/docs/manual/api/rest/examples/eventsearch.html>`_.

                .. code-block:: python

                    {
                        "title": "Example Event Title",
                        "field__name": "example_event_field_name",
                        "field__value": "Example event field value",
                    }
            exclude: dictionary
                A dictionary for excluding by the attributes of the event or related object.
                Uses the same format as the filters argument.
            **kwargs:
                A dictionary of other options for filtering. See `ActionKit's docs on the
                search API
                <https://roboticdogs.actionkit.com/docs/manual/api/rest/examples/eventsearch.html>`_.
        `Returns:`
            Parsons.Table
                The list of events.
        """
        if filters:
            for field, value in filters.items():
                kwargs[f"filter[{field}]"] = value
        if exclude:
            for field, value in exclude.items():
                kwargs[f"exclude[{field}]"] = value
        if ascdesc == "asc":
            kwargs["order_by"] = order_by
        else:
            kwargs["order_by"] = f"-{order_by}"
        return self.paginated_get(
            f"campaign/{campaign_id}/event_search",
            limit=limit,
            **kwargs,
        )

    def get_event_create_page(self, event_create_page_id):
        """
        Get a event create page.

        `Args:`
            event_create_page_id: int
                The event create page id of the record to get.
        `Returns`:
            Event create page json object
        """

        return self._base_get(
            endpoint="eventcreatepage",
            entity_id=event_create_page_id,
            exception_message="Event create page not found",
        )

    def get_event_create_page_fields(self):
        """
        Get list of event create page fields that can be passed with the
        :meth:`ActionKit.create_event_create_page`.

        `Returns`:
            List of event create page fields
        """

        resp = self._base_get(endpoint="eventcreatepage/schema")
        return list(resp["fields"].keys())

    def create_event_create_page(self, name, campaign_id, title, **kwargs):
        """
        Add an event page to a campaign.

        `Args:`
            campaign_id: int
                The campaign to assoicate page with
            name: str
                The name of the page to create
            title: str
                The title of the page to create
            **kwargs:
                Optional arguments and fields to pass to the client. A full list can be found
                in the `ActionKit API Documentation <https://roboticdogs.actionkit.com/docs/\
                manual/api/rest/actionprocessing.html>`_.
        `Returns`:
            API location of new resource
        """

        return self._base_post(
            endpoint="eventcreatepage",
            exception_message="Could not create event create page",
            campaign=f"/rest/v1/campaign/{campaign_id}/",
            name=name,
            title=title,
            **kwargs,
        )

    def get_event_create_form(self, event_create_form_id):
        """
        Get a event create form.

        `Args:`
            event_create_form_id: int
                The event create form id of the record to get.
        `Returns`:
            Event create form json object
        """

        return self._base_get(
            endpoint="eventcreateform",
            entity_id=event_create_form_id,
            exception_message="Event create page not found",
        )

    def get_event_create_form_fields(self):
        """
        Get list of valid event create form fields that can be passed with the
        :meth:`ActionKit.create_event_create_form` method.

        `Returns`:
            List of event create form fields
        """

        resp = self._base_get(endpoint="eventcreateform/schema")
        return list(resp["fields"].keys())

    def create_event_create_form(self, page_id, thank_you_text, **kwargs):
        """
        Create a event create form.

        `Args:`
            page_id: int
                The page to associate the form with
            thank_you_text: str
                Free form thank you text
            **kwargs:
                Optional arguments and fields to pass to the client. A full list can be found
                in the `ActionKit API Documentation <https://roboticdogs.actionkit.com/docs/\
                manual/api/rest/actionprocessing.html>`_.
        `Returns:`
            API location of new resource
        """

        return self._base_post(
            endpoint="eventcreateform",
            exception_message="Could not event create form",
            page=f"/rest/v1/eventcreatepage/{page_id}/",
            thank_you_text=thank_you_text,
            **kwargs,
        )

    def get_event_signup_page(self, event_signup_page_id):
        """
        Get event signup page.

        `Args:`
            event_signup_page_id: int
                The event signup page id of the record to get.
        `Returns`:
            Event signup page json object
        """

        return self._base_get(
            endpoint="eventsignuppage",
            entity_id=event_signup_page_id,
            exception_message="User page signup page not found",
        )

    def get_event_signup_page_fields(self):
        """
        Get list of valid event signup page fields that can be passed with the
        :meth:`ActionKit.create_event_signup_page` method.

        `Returns`:
            List of event signup page fields
        """

        resp = self._base_get(endpoint="eventsignuppage/schema")
        return list(resp["fields"].keys())

    def create_event_signup_page(self, name, campaign_id, title, **kwargs):
        """
        Add an event signup page to a campaign.

        `Args:`
            campaign_id: int
                The campaign to assoicate page with
            name: str
                The name of the page to create
            title: str
                The title of the page to create
            **kwargs:
                Optional arguments and fields to pass to the client. A full list can be found
                in the `ActionKit API Documentation <https://roboticdogs.actionkit.com/docs/\
                manual/api/rest/actionprocessing.html>`_.
        `Returns`:
            API location of new resource
        """

        return self._base_post(
            endpoint="eventsignuppage",
            exception_message="Could not create signup page",
            campaign=f"/rest/v1/campaign/{campaign_id}/",
            name=name,
            title=title,
            **kwargs,
        )

    def get_event_signup_form(self, event_signup_form_id):
        """
        Get a user.

        `Args:`
            event_signup_form_id: str
                The event signup form id of the record to get.
        `Returns`:
            Event signup form json object
        """

        return self._base_get(
            endpoint="eventsignupform",
            entity_id=event_signup_form_id,
            exception_message="User page signup form not found",
        )

    def get_event_signup_form_fields(self):
        """
        Get list of valid event signup form fields that can be passed with the
        :meth:`ActionKit.create_event_signup_form` method.

        `Returns`:
            List of event signup form fields
        """

        resp = self._base_get(endpoint="eventsignupform/schema")
        return list(resp["fields"].keys())

    def create_event_signup_form(self, page_id, thank_you_text, **kwargs):
        """
        Create a event signup form.

        `Args:`
            page_id: int
                The page to associate the form with
            thank_you_text: str
                Free form thank you text
            **kwargs:
                Optional arguments and fields to pass to the client. A full list can be found
                in the `ActionKit API Documentation <https://roboticdogs.actionkit.com/docs/\
                manual/api/rest/actionprocessing.html>`_.
        `Returns:`
            API location of new resource
        """

        return self._base_post(
            endpoint="eventsignupform",
            exception_message="Could not event create signup form",
            page=f"/rest/v1/page/{page_id}/",
            thank_you_text=thank_you_text,
            **kwargs,
        )

    def update_event_signup(self, event_signup_id, **kwargs):
        """
        Update an event signup.

        `Args:`
            event_signup_id: int
                The id of the event signup to update
            event_signup_dict: dict
                A dictionary of fields to update for the event signup.
            **kwargs:
                Optional arguments and fields to pass to the client. A full list can be found
                in the `ActionKit API Documentation <https://roboticdogs.actionkit.com/docs/\
                manual/api/rest/actionprocessing.html>`_.
        `Returns:`
            ``None``
        """

        resp = self.conn.patch(
            self._base_endpoint("eventsignup", event_signup_id), data=json.dumps(kwargs)
        )
        logger.info(f"{resp.status_code}: {event_signup_id}")

    def get_mailer(self, entity_id):
        """
        Get a mailer.

        `Args:`
            entity_id: int
                The entity id of the record to get.
        `Returns`:
            Mailer json object
        """

        return self._base_get(endpoint="mailer", entity_id=entity_id)

    def create_mailer(self, **kwargs):
        """
        Create a mailer.

        `Args:`
            **kwargs:
                Arguments and fields to pass to the client. A full list can be found in the
                `ActionKit API Documentation <https://roboticdogs.actionkit.com/docs/manual/api/\
                rest/mailer.html>`_.
        `Returns:`
            URI of new mailer
        """

        return self._base_post(
            endpoint="mailer", exception_message="Could not create mailer", **kwargs
        )

    def copy_mailer(self, mailer_id):
        """
        copy a mailer
        returns new copy of mailer which should be updatable.
        """
        resp = self.conn.post(self._base_endpoint("mailer", entity_id=mailer_id) + "/copy")
        return resp

    def update_mailing(self, mailer_id, **kwargs):
        """
        Update a mailing.

        `Args:`
            mailing_id: int
                The id of the mailing to update
            **kwargs:
                Optional arguments and fields to pass to the client. A full list can be found
                in the `ActionKit API Documentation <https://roboticdogs.actionkit.com/docs/\
                manual/api/rest/actionprocessing.html>`_.
        `Returns:`
            ``HTTP response from the patch request``
        """

        resp = self.conn.patch(self._base_endpoint("mailer", mailer_id), data=json.dumps(kwargs))
        logger.info(f"{resp.status_code}: {mailer_id}")
        return resp

    def rebuild_mailer(self, mailing_id):
        """
        Rebuild a mailer.

        `Args:`
            mailing_id: int
                Id of the mailer.
        `Returns:`
            URI to poll for progress
        """

        return self._base_post(
            endpoint="mailer/" + str(mailing_id) + "/rebuild",
            exception_message="Could not rebuild mailer",
        )

    def queue_mailer(self, mailing_id):
        """
        Queue a mailer.

        `Args:`
            mailing_id: int
                Id of the mailer.
        `Returns:`
            URI to poll for progress
        """

        return self._base_post(
            endpoint="mailer/" + str(mailing_id) + "/queue",
            exception_message="Could not queue mailer",
        )

    def paginated_get(self, object_type, limit=None, **kwargs):
        """Get multiple objects of a given type.

        `Args:`
            object_type: string
                The type of object to search for.
            limit: int
                The number of objects to return. If omitted, all objects are returned.
            **kwargs:
                Optional arguments to pass to the client. A full list can be found
                in the `ActionKit API Documentation <https://roboticdogs.actionkit.com/docs/\
                manual/api/rest/actionprocessing.html>`_.

                Additionally, expressions to filter the data can also be provided. For addition
                info, visit `Django's docs on field lookups <https://docs.djangoproject.com/\
                en/3.1/topics/db/queries/#field-lookups>`_.

                .. code-block:: python

                    ak.paginated_get(name__contains="FirstName")
        `Returns:`
            Parsons.Table
                The objects data.
        """
        # "The maximum number of objects returned per request is 100. Use paging
        # to get more objects."
        # (https://roboticdogs.actionkit.com/docs//manual/api/rest/overview.html#ordering)
        # get only `limit` objects if it's below 100, otherwise get 100 at a time
        kwargs["_limit"] = min(100, limit or 1_000_000_000)
        json_data = self._base_get(object_type, params=kwargs)
        data = json_data["objects"]

        next_url = json_data.get("meta", {}).get("next")
        while next_url:
            resp = self.conn.get(f"https://{self.domain}{next_url}")
            data.extend(resp.json().get("objects", []))
            next_url = resp.json().get("meta", {}).get("next")
            if limit and len(data) >= limit:
                break

        return Table(data[:limit])

    def paginated_get_custom_limit(
        self,
        object_type,
        limit=None,
        threshold_field=None,
        threshold_value=None,
        ascdesc="asc",
        **kwargs,
    ):
        """Get multiple objects of a given type, stopping based on the value of a field.

        `Args:`
            object_type: string
                The type of object to search for.
            limit: int
                The maximum number of objects to return. Even if the threshold
                value is not reached, if the limit is set, then at most this many
                objects will be returned.
            threshold_field: string
                The field used to determine when to stop.
                Must be one of the options for ordering by.
            threshold_value: string
                The value of the field to stop at.
            ascdesc: string
                If "asc" (the default), return all objects below the threshold value.
                If "desc", return all objects above the threshold value.
            **kwargs:
                You can also add expressions to filter the data beyond the limit/threshold values
                above. For additional info, visit `Django's docs on field lookups
                <https://docs.djangoproject.com/en/3.1/topics/db/queries/#field-lookups>`_.

                .. code-block:: python

                    ak.paginated_get(name__contains="FirstName")
        `Returns:`
            Parsons.Table
                The objects data.
        """
        # "The maximum number of objects returned per request is 100. Use paging
        # to get more objects."
        # (https://roboticdogs.actionkit.com/docs//manual/api/rest/overview.html#ordering)
        kwargs["_limit"] = min(100, limit or 1_000_000_000)
        if ascdesc == "asc":
            kwargs["order_by"] = threshold_field
        else:
            kwargs["order_by"] = "-" + threshold_field
        json_data = self._base_get(object_type, params=kwargs)
        data = json_data["objects"]
        next_url = json_data.get("meta", {}).get("next")
        while next_url:
            last = data[-1].get(threshold_field)
            if ascdesc == "asc" and last > threshold_value:
                break
            if ascdesc == "desc" and last < threshold_value:
                break
            resp = self.conn.get(f"https://{self.domain}{next_url}")
            data += resp.json().get("objects", [])
            next_url = resp.json().get("meta", {}).get("next")
            if limit and len(data) >= limit:
                break
        # This could be more efficient but it's still O(n) so no big deal
        i = len(data) - 1  # start at the end; 0-indexed means the end is length - 1
        if ascdesc == "asc":
            while data[i].get(threshold_field) > threshold_value:
                i = i - 1
        else:
            while data[i].get(threshold_field) < threshold_value:
                i = i - 1
        data = data[:i]
        return Table(data[:limit])

    def get_order(self, order_id):
        """
        Get an order.

        `Args:`
            order_id: int
                The order id of the record to get.
        `Returns`:
            User json object
        """

        return self._base_get(
            endpoint="order", entity_id=order_id, exception_message="Order not found"
        )

    def update_order(self, order_id, **kwargs):
        """
        Update an order.

        `Args:`
            order_id: int
                The id of the order to update
            **kwargs:
                Optional arguments and fields to pass to the client. A full list can be found
                in the `ActionKit API Documentation <https://roboticdogs.actionkit.com/docs/\
                manual/api/rest/actionprocessing.html>`_.
        `Returns:`
            ``None``
        """

        resp = self.conn.patch(self._base_endpoint("order", order_id), data=json.dumps(kwargs))
        logger.info(f"{resp.status_code}: {order_id}")

    def update_order_user_detail(self, user_detail_id, **kwargs):
        """
        Update an order user detail.

        `Args:`
            user_detail_id: int
                The id of the order user detail to update
            **kwargs:
                Optional arguments and fields to pass to the client. A full list can be found
                at the /rest/v1/orderuserdetail/schema/ path on any ActionKit instance.
        `Returns:`
            ``HTTP response from the patch request``
        """

        resp = self.conn.patch(
            self._base_endpoint("orderuserdetail", user_detail_id), data=json.dumps(kwargs)
        )
        logger.info(f"{resp.status_code}: {user_detail_id}")

        return resp

    def get_orderrecurring(self, orderrecurring_id):
        """
        Get an orderrecurring.

        `Args:`
            orderrecurring_id: int
                The orderrecurring id of the record to get.
        `Returns`:
            User json object
        """

        return self._base_get(
            endpoint="orderrecurring",
            entity_id=orderrecurring_id,
            exception_message="Orderrecurring not found",
        )

    def cancel_orderrecurring(self, recurring_id):
        """
        Cancel a recurring order.

        `Args:`
            recurring_id: int
                The id of the recurring order to update (NOT the order_id)
        `Returns:`
            ``None``
        """

        resp = self.conn.post(self._base_endpoint("orderrecurring", str(recurring_id) + "/cancel"))
        logger.info(f"{resp.status_code}: {recurring_id}")
        return resp

    def update_orderrecurring(self, orderrecurring_id, **kwargs):
        """
        Update a recurring order.

        `Args:`
            orderrecurring_id: int
                The id of the orderrecurring to update
            **kwargs:
                Optional arguments and fields to pass to the client. A full list can be found
                in the `ActionKit API Documentation <https://roboticdogs.actionkit.com/docs/\
                manual/api/rest/actionprocessing.html>`_.
        `Returns:`
            ``None``
        """

        resp = self.conn.patch(
            self._base_endpoint("orderrecurring", orderrecurring_id),
            data=json.dumps(kwargs),
        )
        logger.info(f"{resp.status_code}: {orderrecurring_id}")

    def get_orders(self, limit=None, **kwargs):
        """Get multiple orders.

        `Args:`
            limit: int
                The number of orders to return. If omitted, all orders are returned.
            **kwargs:
                Optional arguments to pass to the client. A full list can be found
                in the `ActionKit API Documentation <https://roboticdogs.actionkit.com/docs/\
                manual/api/rest/actionprocessing.html>`_.

                Additionally, expressions to filter the data can also be provided. For addition
                info, visit `Django's docs on field lookups <https://docs.djangoproject.com/\
                en/3.1/topics/db/queries/#field-lookups>`_.

                .. code-block:: python

                    ak.get_orders(import_id="my-import-123")
        `Returns:`
            Parsons.Table
                The orders data.
        """
        return self.paginated_get("order", limit=limit, **kwargs)

    def update_paymenttoken(self, paymenttoken_id, **kwargs):
        """
        Update a saved payment token.

        `Args:`
            paymenttoken_id: int
                The id of the payment token to update
            **kwargs:
                Optional arguments and fields to pass to the client. A full list can be found
                in the `ActionKit API Documentation <https://roboticdogs.actionkit.com/docs/\
                manual/api/rest/actionprocessing.html>`_.
        `Returns:`
            ``HTTP response``
        """

        resp = self.conn.patch(
            self._base_endpoint("paymenttoken", paymenttoken_id),
            data=json.dumps(kwargs),
        )
        logger.info(f"{resp.status_code}: {paymenttoken_id}")
        return resp

    def get_page_followup(self, page_followup_id):
        """
        Get a page followup.

        `Args:`
            page_followup_id: int
                The user id of the record to get.
        `Returns`:
            Page followup json object
        """

        return self._base_get(
            endpoint="pagefollowup",
            entity_id=page_followup_id,
            exception_message="Page followup not found",
        )

    def get_page_followup_fields(self):
        """
        Get list of valid page followup fields that can be passed with the
        :meth:`ActionKit.create_page_followup` method.

        `Returns`:
            List of page followup fields
        """

        resp = self._base_get(endpoint="pagefollowup/schema")
        return list(resp["fields"].keys())

    def create_page_followup(self, signup_page_id, url, **kwargs):
        """
        Add a page followup.

        `Args:`
            signup_page_id: int
                The signup page to associate the followup page with
            url: str
                URL of the folloup page
            **kwargs:
                Optional arguments and fields to pass to the client. A full list can be found
                in the `ActionKit API Documentation <https://roboticdogs.actionkit.com/docs/\
                manual/api/rest/actionprocessing.html>`_.
        `Returns`:
            API location of new resource
        """

        return self._base_post(
            endpoint="pagefollowup",
            exception_message="Could not create page followup",
            page=f"/rest/v1/eventsignuppage/{signup_page_id}/",
            url=url,
            **kwargs,
        )

    def get_survey_question(self, survey_question_id):
        """
        Get a survey question.

        `Args:`
            survey_question_id: int
                The survey question id of the record to get.
        `Returns`:
            Survey question json object
        """

        return self._base_get(
            endpoint="surveyquestion",
            entity_id=survey_question_id,
            exception_message="Survey question not found",
        )

    def update_survey_question(self, survey_question_id, **kwargs):
        """
        Update a survey question.

        `Args:`
            survey_question_id: int
                The id of the survey question to update
            survey_question_dict: dict
                A dictionary of fields to update for the survey question.
            **kwargs:
                Optional arguments and fields to pass to the client. A full list can be found
                in the `ActionKit API Documentation <https://roboticdogs.actionkit.com/docs/\
                manual/api/rest/actionprocessing.html>`_.
        `Returns:`
            ``None``
        """

        resp = self.conn.patch(
            self._base_endpoint("surveyquestion", survey_question_id),
            data=json.dumps(kwargs),
        )
        logger.info(f"{resp.status_code}: {survey_question_id}")

    def create_transaction(self, **kwargs):
        """
        Create a transaction.

        `Args:`
            **kwargs:
                Optional arguments and fields to pass to the client.
        `Returns:`
            Transaction json object
        """

        return self._base_post(
            endpoint="transaction",
            exception_message="Could not create transaction",
            **kwargs,
        )

    def update_transaction(self, transaction_id, **kwargs):
        """
        Update a transaction.

        `Args:`
            transaction_id: int
                The id of the transaction to update
            **kwargs:
                Optional arguments and fields to pass to the client. A full list can be found
                in the `ActionKit API Documentation <https://roboticdogs.actionkit.com/docs/\
                manual/api/rest/actionprocessing.html>`_.
        `Returns:`
            ``None``
        """

        resp = self.conn.patch(
            self._base_endpoint("transaction", transaction_id), data=json.dumps(kwargs)
        )
        logger.info(f"{resp.status_code}: {transaction_id}")

    def get_transactions(self, limit=None, **kwargs):
        """Get multiple transactions.

        `Args:`
            limit: int
                The number of transactions to return. If omitted, all transactions are returned.
            **kwargs:
                Optional arguments to pass to the client. A full list can be found
                in the `ActionKit API Documentation <https://roboticdogs.actionkit.com/docs/\
                manual/api/rest/actionprocessing.html>`_.

                Additionally, expressions to filter the data can also be provided. For addition
                info, visit `Django's docs on field lookups <https://docs.djangoproject.com/\
                en/3.1/topics/db/queries/#field-lookups>`_.

                .. code-block:: python

                    ak.get_transactions(order="order-1")
        `Returns:`
            Parsons.Table
                The transactions data.
        """
        return self.paginated_get("transaction", limit=limit, **kwargs)

    def create_generic_action(self, page, email=None, ak_id=None, **kwargs):
        """
        Post a generic action. One of ``ak_id`` or ``email`` is a required argument.

        `Args:`
            page:
                The page to post the action. The page short name.
            email:
                The email address of the user to post the action.
            ak_id:
                The action kit id of the record.
            **kwargs:
                Optional arguments and fields to pass to the client. A full list can be found
                in the `ActionKit API Documentation <https://roboticdogs.actionkit.com/docs/\
                manual/api/rest/actionprocessing.html>`_.
        `Returns`:
            dict
                The response json
        """

        if not email or ak_id:
            raise ValueError("One of email or ak_id is required.")

        return self._base_post(
            endpoint="action",
            exception_message="Could not create action.",
            email=email,
            page=page,
            return_full_json=True,
            **kwargs,
        )

    def update_import_action(self, action_id, **kwargs):
        """
        Update an import action.

        `Args:`
            action_id: int
                The action id of the import action to update
            **kwargs:
                Optional arguments and fields to pass to the client. A full list can be found
                at the /rest/v1/importaction/schema/ path on any ActionKit instance.
        `Returns:`
            ``HTTP response from the patch request``
        """

        resp = self.conn.patch(
            self._base_endpoint("importaction", action_id), data=json.dumps(kwargs)
        )
        logger.info(f"{resp.status_code}: {action_id}")

        return resp

    def bulk_upload_csv(
        self,
        csv_file,
        import_page,
        autocreate_user_fields=False,
        user_fields_only=False,
    ):
        """
        Bulk upload a csv file of new users or user updates.
        If you are uploading a table object, use bulk_upload_table instead.
        See `ActionKit User Upload Documentation <https://roboticdogs.actionkit.com/docs/manual/api/rest/uploads.html>`_
        Be careful that blank values in columns will overwrite existing data.

        If you get a 500 error, try sending a much smaller file (say, one row),
        which is more likely to return the proper 400 with a useful error message

        `Args:`
            import_page: str
                The page to post the action. The page short name.
            csv_file: str or buffer
                The csv (optionally zip'd) file path or a file buffer object
                A user_id or email column is required.
                ActionKit rejects files that are larger than 128M
            autocreate_user_fields: bool
              When True columns starting with "user_" will be uploaded as user fields.
              See the `autocreate_user_fields documentation
              <https://roboticdogs.actionkit.com/docs/manual/api/rest/uploads.html#create-a-multipart-post-request>`_.
            user_fields_only: bool
              When uploading only an email/user_id column and user_ user fields,
              ActionKit has a fast processing path.
              This doesn't work, if you upload a zipped csv though.
        `Returns`:
            dict
                success: whether upload was successful
                progress_url: an API URL to get progress on upload processing
                res: requests http response object
        """

        # self.conn defaults to JSON, but this has to be form/multi-part....
        upload_client = self._conn({"accepts": "application/json"})
        if isinstance(csv_file, str):
<<<<<<< HEAD
            csv_file = open(csv_file, "rb")  # noqa: SIM115
=======
            csv_file = Path(csv_file).open(mode="rb")
>>>>>>> 76023883

        url = self._base_endpoint("upload")
        files = {"upload": csv_file}
        data = {
            "page": import_page,
            "autocreate_user_fields": int(autocreate_user_fields),
            "user_fields_only": int(user_fields_only),
        }
        with upload_client.post(url, files=files, data=data) as res:
            progress_url = res.headers.get("Location")
            rv = {
                "res": res,
                "success": res.status_code == 201,
                "id": progress_url.split("/")[-2] if progress_url else None,
                "progress_url": progress_url,
            }

        return rv

    def bulk_upload_table(
        self,
        table,
        import_page,
        autocreate_user_fields=0,
        no_overwrite_on_empty=False,
        set_only_columns=None,
    ):
        """
        Bulk upload a table of new users or user updates.
        See `ActionKit User Upload Documentation <https://roboticdogs.actionkit.com/docs/manual/api/rest/uploads.html>`_
        Be careful that blank values in columns will overwrite existing data.

        Tables with only an identifying column (user_id/email) and user_ user fields
        will be fast-processed -- this is useful for setting/updating user fields.

        .. note::
            If you get a 500 error, try sending a much smaller file (say, one row),
            which is more likely to return the proper 400 with a useful error message

        `Args:`
            import_page: str
                The page to post the action. The page short name.
            table: Table Class
                A Table of user data to bulk upload
                A user_id or email column is required.
            autocreate_user_fields: bool
                When True columns starting with "user_" will be uploaded as user fields.
                `ActionKit <https://actionkit.com/>`_.
                See the autocreate_user_fields `documentation <https://roboticdogs.actionkit.com/docs/manual/api/rest/uploads.html#create-a-multipart-post-request>`_.
            no_overwrite_on_empty: bool
                When uploading user data, ActionKit will, by default, take a blank value
                and overwrite existing data for that user.
                This can be undesirable, if the goal is to only send updates.
                Setting this to True will divide up the table into multiple upload
                batches, changing the columns uploaded based on permutations of
                empty columns.
            set_only_columns: list
                This is similar to no_overwrite_on_empty but restricts to a specific set of columns
                which, if blank, should not be overwritten.
        `Returns`:
            dict
                success: bool -- whether upload was successful (individual rows may not have been)
                results: [dict] -- This is a list of the full results.
                         progress_url and res for any results
        """

        import_page = check_env.check("ACTION_KIT_IMPORTPAGE", import_page)
        upload_tables = self._split_tables_no_empties(
            table, no_overwrite_on_empty, set_only_columns
        )
        results = []
        for tbl in upload_tables:
            user_fields_only = int(
                not any(h for h in tbl.columns if h != "email" and not h.startswith("user_"))
            )
            results.append(
                self.bulk_upload_csv(
                    tbl.to_csv(),
                    import_page,
                    autocreate_user_fields=autocreate_user_fields,
                    user_fields_only=user_fields_only,
                )
            )
        return {"success": all(r["success"] for r in results), "results": results}

    def _split_tables_no_empties(self, table, no_overwrite_on_empty, set_only_columns):
        table_groups = {}
        # uploading combo of user_id and email column should be mutually exclusive
        blank_columns_test = table.columns
        if not no_overwrite_on_empty:
            blank_columns_test = set(["user_id", "email"] + (set_only_columns or [])).intersection(
                table.columns
            )
        for row in table:
            blanks = tuple(k for k in blank_columns_test if row.get(k) in (None, ""))
            grp = table_groups.setdefault(blanks, [])
            grp.append(row)
        results = []
        for blanks, subset in table_groups.items():
            subset_table = Table(subset)
            if blanks:
                subset_table.table = subset_table.table.cutout(*blanks)
            logger.debug(f"Column Upload Blanks: {blanks}")
            logger.debug(f"Column Upload Columns: {subset_table.columns}")
            if not {"user_id", "email"}.intersection(subset_table.columns):
                logger.warning(
                    f"Upload will fail without user_id or email. "
                    f"Rows: {subset_table.num_rows}, Columns: {subset_table.columns}"
                )
            results.append(subset_table)
        return results

    def collect_upload_errors(self, result_array):
        """
        Collect any upload errors as a list of objects from bulk_upload_table 'results' key value.
        This waits for uploads to complete, so it may take some time if you uploaded a large file.
        `Args:`
            result_array: list
                After receiving a dict back from bulk_upload_table you may want to see if there
                were any errors in the uploads.  If you call collect_upload_errors(result_array)
                it will iterate across each of the uploads fetching the final result of e.g.
                /rest/v1/uploaderror?upload=123
        `Returns`:
            [dict]
                message: str -- error message
                upload: str -- upload progress API path e.g. "/rest/v1/upload/123456/"
                id: int -- upload error record id (different than upload id)
        """
        errors = []
        for res in result_array:
            upload_id = res.get("id")
            if upload_id:
                # Pend until upload is complete
                while True:
                    upload = self._base_get(endpoint="upload", entity_id=upload_id)
                    if upload.get("is_completed"):
                        break
                    else:
                        time.sleep(1)

                # ActionKit limits length of error list returned
                # Iterate until all errors are gathered
                error_count = upload.get("has_errors")
                limit = 20

                error_pages = math.ceil(error_count / limit)
                for page in range(0, error_pages):
                    error_data = self._base_get(
                        endpoint="uploaderror",
                        params={
                            "upload": upload_id,
                            "_limit": limit,
                            "_offset": page * limit,
                        },
                    )
                    logger.debug(f"error collect result: {error_data}")
                    errors.extend(error_data.get("objects", []))

        return errors<|MERGE_RESOLUTION|>--- conflicted
+++ resolved
@@ -1360,11 +1360,7 @@
         # self.conn defaults to JSON, but this has to be form/multi-part....
         upload_client = self._conn({"accepts": "application/json"})
         if isinstance(csv_file, str):
-<<<<<<< HEAD
-            csv_file = open(csv_file, "rb")  # noqa: SIM115
-=======
             csv_file = Path(csv_file).open(mode="rb")
->>>>>>> 76023883
 
         url = self._base_endpoint("upload")
         files = {"upload": csv_file}
