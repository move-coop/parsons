import json
import logging
import re

from parsons import Table
from parsons.utilities import check_env
from parsons.utilities.api_connector import APIConnector

logger = logging.getLogger(__name__)

API_URL = "https://actionnetwork.org/api/v2"


class ActionNetwork(object):
    """
    `Args:`
        api_token: str
            The OSDI API token
    """

    def __init__(self, api_token=None):
        self.api_token = check_env.check("AN_API_TOKEN", api_token)
        self.headers = {
            "Content-Type": "application/json",
            "OSDI-API-Token": self.api_token,
        }
        self.api_url = API_URL
        self.api = APIConnector(self.api_url, headers=self.headers)

    def _get_page(self, object_name, page, per_page=25, filter=None):
        # returns data from one page of results
        if per_page > 25:
            per_page = 25
            logger.info(
                "Action Network's API will not return more than 25 entries per page. \
            Changing per_page parameter to 25."
            )
        params = {"page": page, "per_page": per_page, "filter": filter}
        return self.api.get_request(url=object_name, params=params)

    def _get_entry_list(self, object_name, limit=None, per_page=25, filter=None):
        # returns a list of entries for a given object, such as people, tags, or actions
        # Filter can only be applied to people, petitions, events, forms, fundraising_pages,
        # event_campaigns, campaigns, advocacy_campaigns, signatures, attendances, submissions,
        # donations and outreaches.
        # See Action Network API docs for more info: https://actionnetwork.org/docs/v2/
        count = 0
        page = 1
        return_list = []
        while True:
            response = self._get_page(object_name, page, per_page, filter=filter)
            page = page + 1
            response_list = response["_embedded"][f"osdi:{object_name}"]
            if not response_list:
                return Table(return_list)
            return_list.extend(response_list)
            count = count + len(response_list)
            if limit:
                if count >= limit:
                    return Table(return_list[0:limit])

    def get_people(self, limit=None, per_page=25, page=None, filter=None):
        """
        `Args:`
            limit:
                The number of entries to return. When None, returns all entries.
            per_page
                The number of entries per page to return. 25 maximum.
            page
                Which page of results to return
            filter
                The OData query for filtering results. E.g. "modified_date gt '2014-03-25'".
                When None, no filter is applied.
        `Returns:`
            A list of JSONs of people stored in Action Network.
        """
        if page:
            return self._get_page("people", page, per_page, filter=filter)
        return self._get_entry_list("people", limit, per_page, filter=filter)

    def get_person(self, person_id):
        """
        `Args:`
            person_id:
                Id of the person.
        `Returns:`
            A  JSON of the entry. If the entry doesn't exist, Action Network returns
            ``{'error': 'Couldn't find person with id = <id>'}``.
        """
        return self.api.get_request(url=f"people/{person_id}")

    def upsert_person(
        self,
        email_address=None,
        given_name=None,
        family_name=None,
        tags=None,
        remove_tags=None,
        languages_spoken=None,
        postal_addresses=None,
        mobile_number=None,
        mobile_status="subscribed",
        background_processing=False,
        **kwargs,
    ):
        """
        Creates or updates a person record. In order to update an existing record instead of
        creating a new one, you must supply an email or mobile number which matches a record
        in the database.

        `Args:`
            email_address:
                Either email_address or mobile_number are required. Can be any of the following
                    - a string with the person's email
                    - a list of strings with a person's emails
                    - a dictionary with the following fields
                        - email_address (REQUIRED)
                        - primary (OPTIONAL): Boolean indicating the user's primary email address
                        - status (OPTIONAL): can taken on any of these values
                            - "subscribed"
                            - "unsubscribed"
                            - "bouncing"
                            - "previous bounce"
                            - "spam complaint"
                            - "previous spam complaint"
            given_name:
                The person's given name
            family_name:
                The person's family name
            tags:
                Optional field. A list of strings of pre-existing tags to be applied to the person.
            remove_tags:
                Optional field. A list of strings of pre-existing tags to be removed from the person
            languages_spoken:
                Optional field. A list of strings of the languages spoken by the person
            postal_addresses:
                Optional field. A list of dictionaries.
                For details, see Action Network's documentation:
                https://actionnetwork.org/docs/v2/person_signup_helper
            mobile_number:
                Either email_address or mobile_number are required. Can be any of the following
                    - a string with the person's cell phone number
                    - an integer with the person's cell phone number
                    - a list of strings with the person's cell phone numbers
                    - a list of integers with the person's cell phone numbers
                    - a dictionary with the following fields
                        - number (REQUIRED)
                        - primary (OPTIONAL): Boolean indicating the user's primary mobile number
                        - status (OPTIONAL): can taken on any of these values
                            - "subscribed"
                            - "unsubscribed"
            mobile_status:
                'subscribed' or 'unsubscribed'
            background_request: bool
                If set `true`, utilize ActionNetwork's "background processing". This will return
                an immediate success, with an empty JSON body, and send your request to the
                background queue for eventual processing.
                https://actionnetwork.org/docs/v2/#background-processing
            **kwargs:
                Any additional fields to store about the person. Action Network allows
                any custom field.
        Adds a person to Action Network
        """
        email_addresses_field = None
        if type(email_address) == str:
            email_addresses_field = [{"address": email_address}]
        elif type(email_address) == list:
            if type(email_address[0]) == str:
                email_addresses_field = [{"address": email} for email in email_address]
                email_addresses_field[0]["primary"] = True
            if type(email_address[0]) == dict:
                email_addresses_field = email_address

        mobile_numbers_field = None
        if type(mobile_number) == str:
            mobile_numbers_field = [
                {"number": re.sub("[^0-9]", "", mobile_number), "status": mobile_status}
            ]
        elif type(mobile_number) == int:
            mobile_numbers_field = [
                {"number": str(mobile_number), "status": mobile_status}
            ]
        elif type(mobile_number) == list:
            if len(mobile_number) > 1:
                raise ("Action Network allows only 1 phone number per activist")
            if type(mobile_number[0]) == str:
                mobile_numbers_field = [
                    {"number": re.sub("[^0-9]", "", cell), "status": mobile_status}
                    for cell in mobile_number
                ]
                mobile_numbers_field[0]["primary"] = True
            if type(mobile_number[0]) == int:
                mobile_numbers_field = [
                    {"number": cell, "status": mobile_status} for cell in mobile_number
                ]
                mobile_numbers_field[0]["primary"] = True
            if type(mobile_number[0]) == dict:
                mobile_numbers_field = mobile_number

        if not email_addresses_field and not mobile_numbers_field:
            raise (
                "Either email_address or mobile_number is required and can be formatted "
                "as a string, list of strings, a dictionary, a list of dictionaries, or "
                "(for mobile_number only) an integer or list of integers"
            )

        data = {"person": {}}

        if email_addresses_field is not None:
            data["person"]["email_addresses"] = email_addresses_field
        if mobile_numbers_field is not None:
            data["person"]["phone_numbers"] = mobile_numbers_field
        if given_name is not None:
            data["person"]["given_name"] = given_name
        if family_name is not None:
            data["person"]["family_name"] = family_name
        if languages_spoken is not None:
            data["person"]["languages_spoken"] = languages_spoken
        if postal_addresses is not None:
            data["person"]["postal_addresses"] = postal_addresses
        if tags is not None:
            data["add_tags"] = tags
<<<<<<< HEAD
        if remove_tags is not None:
            data["remove_tags"] = remove_tags
=======
>>>>>>> dd5669ec

        data["person"]["custom_fields"] = {**kwargs}
        url = f"{self.api_url}/people"
        if background_processing:
            url = f"{url}?background_processing=true"
        response = self.api.post_request(url, data=json.dumps(data))

        identifiers = response["identifiers"]
        person_id = [
            entry_id.split(":")[1]
            for entry_id in identifiers
            if "action_network:" in entry_id
        ][0]
        if response["created_date"] == response["modified_date"]:
            logger.info(f"Entry {person_id} successfully added.")
        else:
            logger.info(f"Entry {person_id} successfully updated.")
        return response

    def add_person(
        self,
        email_address=None,
        given_name=None,
        family_name=None,
        tags=None,
        languages_spoken=None,
        postal_addresses=None,
        mobile_number=None,
        mobile_status="subscribed",
        **kwargs,
    ):
        """
        Creates a person in the database. WARNING: this endpoint has been deprecated in favor of
        upsert_person.
        """
        logger.warning(
            "Method 'add_person' has been deprecated. Please use 'upsert_person'."
        )
        # Pass inputs to preferred method:
        self.upsert_person(
            email_address=email_address,
            given_name=given_name,
            family_name=family_name,
            languages_spoken=languages_spoken,
            postal_addresses=postal_addresses,
            mobile_number=mobile_number,
            mobile_status=mobile_status,
            **kwargs,
        )

    def update_person(self, entry_id, background_processing=False, **kwargs):
        """
        Updates a person's data in Action Network, given their Action Network ID. Note that you
        can't alter a person's tags with this method. Instead, use upsert_person.

        `Args:`
            entry_id:
                The person's Action Network id
            background_processing: bool
                If set `true`, utilize ActionNetwork's "background processing". This will return
                an immediate success, with an empty JSON body, and send your request to the
                background queue for eventual processing.
                https://actionnetwork.org/docs/v2/#background-processing
            **kwargs:
                Fields to be updated. The possible fields are
                    email_address:
                        Can be any of the following
                            - a string with the person's email
                            - a dictionary with the following fields
                                - email_address (REQUIRED)
                                    - primary (OPTIONAL): Boolean indicating the user's
                                    primary email address
                                - status (OPTIONAL): can taken on any of these values
                                    - "subscribed"
                                    - "unsubscribed"
                                    - "bouncing"
                                    - "previous bounce"
                                    - "spam complaint"
                                    - "previous spam complaint"
                    given_name:
                        The person's given name
                    family_name:
                        The person's family name
                    languages_spoken:
                        Optional field. A list of strings of the languages spoken by the person
                    postal_addresses:
                        Optional field. A list of dictionaries.
                        For details, see Action Network's documentation:
                        https://actionnetwork.org/docs/v2/people#put
                    custom_fields:
                        A dictionary of any other fields to store about the person.
        """
        data = {**kwargs}
        url = f"{self.api_url}/people/{entry_id}"
        if background_processing:
            url = f"{url}?background_processing=true"
        response = self.api.put_request(
            url=url,
            data=json.dumps(data),
            success_codes=[204, 201, 200],
        )
        logger.info(f"Person {entry_id} successfully updated")
        return response

    def get_tags(self, limit=None, per_page=25, page=None):
        """
        `Args:`
            limit:
                The number of entries to return. When None, returns all entries.
            per_page
                The number of entries per page to return. 25 maximum.
            page
                Which page of results to return
        `Returns:`
            A list of JSONs of tags in Action Network.
        """
        if page:
            self.get_page("tags", page, per_page)
        return self._get_entry_list("tags", limit, per_page)

    def get_tag(self, tag_id):
        """
        `Args:`
            tag_id:
                Id of the tag.
        `Returns:`
            A  JSON of the entry. If the entry doesn't exist, Action Network returns
            "{'error': 'Couldn't find tag with id = <id>'}"
        """
        return self.api.get_request(url=f"tags/{tag_id}")

    def add_tag(self, name):
        """
        `Args:`
            name:
                The tag's name. This is the ONLY editable field
        Adds a tag to Action Network. Once created, tags CANNOT be edited or deleted.
        """
        data = {"name": name}
        response = self.api.post_request(
            url=f"{self.api_url}/tags", data=json.dumps(data)
        )
        identifiers = response["identifiers"]
        person_id = [
            entry_id.split(":")[1]
            for entry_id in identifiers
            if "action_network:" in entry_id
        ][0]
        logger.info(f"Tag {person_id} successfully added to tags.")
        return response

    def create_event(self, title, start_date=None, location=None):
        """
        Create an event in Action Network

        `Args:`
            title: str
                The public title of the event
            start_date: str OR datetime
                OPTIONAL: The starting date & time. If a string, use format "YYYY-MM-DD HH:MM:SS"
                (hint: the default format you get when you use `str()` on a datetime)
            location: dict
                OPTIONAL: A dict of location details. Can include any combination of the types of
                values in the following example:
                .. code-block:: python

                    my_location = {
                        "venue": "White House",
                        "address_lines": [
                            "1600 Pennsylvania Ave"
                        ],
                        "locality": "Washington",
                        "region": "DC",
                        "postal_code": "20009",
                        "country": "US"
                    }

        `Returns:`
            Dict of Action Network Event data.
        """

        data = {"title": title}

        if start_date:
            start_date = str(start_date)
            data["start_date"] = start_date

        if isinstance(location, dict):
            data["location"] = location

        event_dict = self.api.post_request(
            url=f"{self.api_url}/events", data=json.dumps(data)
        )

        an_event_id = event_dict["_links"]["self"]["href"].split("/")[-1]
        event_dict["event_id"] = an_event_id

        return event_dict<|MERGE_RESOLUTION|>--- conflicted
+++ resolved
@@ -220,11 +220,8 @@
             data["person"]["postal_addresses"] = postal_addresses
         if tags is not None:
             data["add_tags"] = tags
-<<<<<<< HEAD
         if remove_tags is not None:
             data["remove_tags"] = remove_tags
-=======
->>>>>>> dd5669ec
 
         data["person"]["custom_fields"] = {**kwargs}
         url = f"{self.api_url}/people"
