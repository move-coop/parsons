import re
import boto3
from parsons.utilities import files
import logging

logger = logging.getLogger(__name__)


class AWSConnection(object):

    def __init__(self, aws_access_key_id=None, aws_secret_access_key=None):

        # Order of operations for searching for keys:
        #   1. Look for keys passed as kwargs
        #   2. Look for env variables
        #   3. Look for aws config file
        # Boto3 handles 2 & 3, but should handle 1 on it's own. Not sure
        # why that's not working.

        if aws_access_key_id and aws_secret_access_key:

            self.session = boto3.Session(aws_access_key_id=aws_access_key_id,
                                         aws_secret_access_key=aws_secret_access_key)

        else:
            self.session = boto3.Session()


class S3(object):
    """
    Instantiate the S3 class.

    `Args:`
        aws_access_key_id: str
            The AWS access key id. Not required if the ``AWS_ACCESS_KEY_ID`` env variable
            is set.
        aws_secret_access_key: str
            The AWS secret access key. Not required if the ``AWS_SECRET_ACCESS_KEY`` env
            variable is set.
    `Returns:`
        S3 class.
    """

    def __init__(self, aws_access_key_id=None, aws_secret_access_key=None):

        self.aws = AWSConnection(aws_access_key_id=aws_access_key_id,
                                 aws_secret_access_key=aws_secret_access_key)

        self.s3 = self.aws.session.resource('s3')
        """Boto3 API Session Resource object. Use for more advanced boto3 features."""

        self.client = self.s3.meta.client
        """Boto3 API Session client object. Use for more advanced boto3 features."""

    def list_buckets(self):
        """
        List all buckets to which you have access.

        `Returns:`
            list
        """

        return [bucket.name for bucket in self.s3.buckets.all()]

    def bucket_exists(self, bucket):
        """
        Determine if a bucket exists and you have access to it.

        `Args:`
            bucket: str
                The bucket name
        `Returns:`
            boolean
                ``True`` if the bucket exists and ``False`` if not.
        """

        try:
            # If we can list the keys, the bucket definitely exists. We do this check since
            # it will account for buckets that live on other AWS accounts and that we
            # have access to.
            self.list_keys(bucket)
            return True
        except Exception:
            pass

        return bucket in self.list_buckets()

    def list_keys(self, bucket, prefix=None, suffix=None, regex=None,
                  date_modified_before=None, date_modified_after=None,
                  **kwargs):
        """
        List the keys in a bucket, along with extra info about each one.

        `Args:`
            bucket: str
                The bucket name
            prefix: str
                Limits the response to keys that begin with the specified prefix.
            suffix: str
                Limits the response to keys that end with specified suffix
            regex: str
                Limits the reponse to keys that match a regex pattern
            date_modified_before: datetime.datetime
                Limits the response to keys with date modified before
            date_modified_after: datetime.datetime
                Limits the response to keys with date modified after
            kwargs:
                Additional arguments for the S3 API call. See `AWS ListObjectsV2 documentation
                <https://boto3.amazonaws.com/v1/documentation/api/latest/reference/services/s3.html#S3.Client.list_objects_v2>`_
                for more info.
        `Returns:`
            dict
                Dict mapping the keys to info about each key. The info includes 'LastModified',
                'Size', and 'Owner'.
        """

        keys_dict = dict()
        logger.info(f'Fetching keys in {bucket} bucket')

        continuation_token = None

        while True:
            args = {'Bucket': bucket}
            if prefix:
                args['Prefix'] = prefix
            if continuation_token:
                args['ContinuationToken'] = continuation_token
            args.update(kwargs)

            resp = self.client.list_objects_v2(**args)

            for key in resp.get('Contents', []):

                # Match suffix
                if suffix and not key['Key'].endswith(suffix):
                    continue

                # Regex matching
                if regex and not bool(re.search(regex, key['Key'])):
                    continue

                # Match timestamp parsing
                if date_modified_before and not key['LastModified'] < date_modified_before:
                    continue

                if date_modified_after and not key['LastModified'] > date_modified_after:
                    continue

                # Convert date to iso string
                key['LastModified'] = key['LastModified'].isoformat()

                # Add to output dict
                keys_dict[key.get('Key')] = key

            # If more than 1000 results, continue with token
            if resp.get('NextContinuationToken'):
                continuation_token = resp['NextContinuationToken']
            else:
                break

        logger.info(f'Retrieved {len(keys_dict)} keys')
        return keys_dict

    def key_exists(self, bucket, key):
        """
        Determine if a key exists in a bucket.

        `Args:`
            bucket: str
                The bucket name
            key: str
                The object key
        `Returns:`
            boolean
                ``True`` if key exists and ``False`` if not.
        """

        key_count = len(self.list_keys(bucket, prefix=key))

        if key_count > 0:
            logger.info(f'Found {key} in {bucket}.')
            return True
        else:
            logger.info(f'Did not find {key} in {bucket}.')
            return False

    def create_bucket(self, bucket):
        """
        Create an s3 bucket.

        .. warning::
            S3 has a limit on the number of buckets you can create in an AWS account, and
            that limit is fairly low (typically 100). If you are creating buckets frequently,
            you may be mis-using S3, and should consider using the same bucket for multiple tasks.
            There is no limit on the number of objects in a bucket.
            See `AWS bucket restrictions
            <https://docs.aws.amazon.com/AmazonS3/latest/dev/BucketRestrictions.html>`_ for more
            info.

        .. warning::
            S3 bucket names are *globally* unique. So when creating a new bucket,
            the name can't collide with any existing bucket names. If the provided name does
            collide, you'll see errors like `IllegalLocationConstraintException` or
            `BucketAlreadyExists`.

        `Args:`
            bucket: str
                The name of the bucket to create
        `Returns:`
            ``None``
        """

        self.client.create_bucket(Bucket=bucket)

    def put_file(self, bucket, key, local_path, acl='bucket-owner-full-control', **kwargs):
        """
        Uploads an object to an S3 bucket

        `Args:`
            bucket: str
                The bucket name
            key: str
                The object key
            local_path: str
                The local path of the file to upload
            acl: str
                The S3 permissions on the file
            kwargs:
                Additional arguments for the S3 API call. See `AWS Put Object documentation
                <https://docs.aws.amazon.com/AmazonS3/latest/API/RESTObjectPUT.html>`_ for more
                info.
        """

        self.client.upload_file(local_path, bucket, key, ExtraArgs={'ACL': acl, **kwargs})

    def remove_file(self, bucket, key):
        """
        Deletes an object from an S3 bucket

        `Args:`
            bucket: str
                The bucket name
            key: str
                The object key
        `Returns:`
            ``None``
        """

        self.client.delete_object(Bucket=bucket, Key=key)

    def get_file(self, bucket, key, local_path=None, **kwargs):
        """
        Download an object from S3 to a local file

        `Args:`
            local_path: str
                The local path where the file will be downloaded. If not specified, a temporary
                file will be created and returned, and that file will be removed automatically
                when the script is done running.
            bucket: str
                The bucket name
            key: str
                The object key
            kwargs:
                Additional arguments for the S3 API call. See `AWS download_file documentation
                <https://boto3.amazonaws.com/v1/documentation/api/latest/reference/services/s3.html#S3.Client.download_file>`_
                for more info.

        `Returns:`
            str
                The path of the new file
        """

        if not local_path:
            local_path = files.create_temp_file_for_path(key)

        self.s3.Object(bucket, key).download_file(local_path, ExtraArgs=kwargs)

        return local_path

    def get_url(self, bucket, key, expires_in=3600):
        """
        Generates a presigned url for an s3 object.

        `Args:`
            bucket: str
                The bucket name
            key: str
                The object name
            expires_in: int
                The time, in seconds, until the url expires
        `Returns:`
            Url:
                A link to download the object
        """

        return self.client.generate_presigned_url(ClientMethod='get_object',
                                                  Params={'Bucket': bucket,
                                                          'Key': key},
                                                  ExpiresIn=expires_in)

    def transfer_bucket(self, origin_bucket, origin_key, destination_bucket,
                        destination_key=None, suffix=None, regex=None,
                        date_modified_before=None, date_modified_after=None,
<<<<<<< HEAD
                        public_read=False, **kwargs):
=======
                        public_read=False, remove_original=False):
>>>>>>> e24d5f9a
        """Transfer files between s3 buckets
        `Args:`
            origin_bucket: str
                The origin bucket
            origin_key: str
                The origin file or prefix
            destination_bucket: str
                The destination bucket
            destination_key: str
                If `None` then will retain the `origin key`. If set to prefix will move all
                to new prefix
            suffix: str
                Limits the response to keys that end with specified suffix
            regex: str
                Limits the reponse to keys that match a regex pattern
            date_modified_before: datetime.datetime
                Limits the response to keys with date modified before
            date_modified_after: datetime.datetime
                Limits the response to keys with date modified after
            public_read: bool
                If the keys should be set to `public-read`
<<<<<<< HEAD
            kwargs:
                Additional arguments for the S3 API call. See `AWS download_file documentation
                <https://boto3.amazonaws.com/v1/documentation/api/latest/reference/services/s3.html#S3.Client.copy>`_
                for more info.
=======
            remove_original: bool
                If the original keys should be removed after transfer
>>>>>>> e24d5f9a
        `Returns:`
            ``None``
        """
        # If prefix, get all files for the prefix
        if origin_key.endswith('/'):
            resp = self.list_keys(
                origin_bucket,
                prefix=origin_key,
                suffix=suffix,
                regex=regex,
                date_modified_before=date_modified_before,
                date_modified_after=date_modified_after
            )
            key_list = [value['Key'] for value in resp.values()]
        else:
            key_list = [origin_key]

        for key in key_list:
            # If destination_key is prefix, replace
            if destination_key and destination_key.endswith('/'):
                dest_key = key.replace(origin_key, destination_key)

            # If single destination, use destination key
            elif destination_key:
                dest_key = destination_key

            # Else use key from original source
            else:
                dest_key = key

            copy_source = {'Bucket': origin_bucket, 'Key': key}
<<<<<<< HEAD
            self.client.copy(copy_source, destination_bucket, dest_key, ExtraArgs=kwargs)
=======
            self.client.copy(copy_source, destination_bucket, dest_key)
            if remove_original:
                try:
                    self.remove_file(origin_bucket, origin_key)
                except Exception as e:
                    logger.error('Failed to delete original key: ' + str(e))
>>>>>>> e24d5f9a

            if public_read:
                object_acl = self.s3.ObjectAcl(destination_bucket, destination_key)
                object_acl.put(ACL='public-read')

        logger.info(f'Finished syncing {len(key_list)} keys')<|MERGE_RESOLUTION|>--- conflicted
+++ resolved
@@ -302,11 +302,7 @@
     def transfer_bucket(self, origin_bucket, origin_key, destination_bucket,
                         destination_key=None, suffix=None, regex=None,
                         date_modified_before=None, date_modified_after=None,
-<<<<<<< HEAD
-                        public_read=False, **kwargs):
-=======
-                        public_read=False, remove_original=False):
->>>>>>> e24d5f9a
+                        public_read=False, remove_original=False, **kwargs):
         """Transfer files between s3 buckets
         `Args:`
             origin_bucket: str
@@ -328,15 +324,12 @@
                 Limits the response to keys with date modified after
             public_read: bool
                 If the keys should be set to `public-read`
-<<<<<<< HEAD
+            remove_original: bool
+                If the original keys should be removed after transfer
             kwargs:
                 Additional arguments for the S3 API call. See `AWS download_file documentation
                 <https://boto3.amazonaws.com/v1/documentation/api/latest/reference/services/s3.html#S3.Client.copy>`_
                 for more info.
-=======
-            remove_original: bool
-                If the original keys should be removed after transfer
->>>>>>> e24d5f9a
         `Returns:`
             ``None``
         """
@@ -368,16 +361,12 @@
                 dest_key = key
 
             copy_source = {'Bucket': origin_bucket, 'Key': key}
-<<<<<<< HEAD
             self.client.copy(copy_source, destination_bucket, dest_key, ExtraArgs=kwargs)
-=======
-            self.client.copy(copy_source, destination_bucket, dest_key)
             if remove_original:
                 try:
                     self.remove_file(origin_bucket, origin_key)
                 except Exception as e:
                     logger.error('Failed to delete original key: ' + str(e))
->>>>>>> e24d5f9a
 
             if public_read:
                 object_acl = self.s3.ObjectAcl(destination_bucket, destination_key)
