--- conflicted
+++ resolved
@@ -8,12 +8,8 @@
 import tempfile
 import time
 import urllib
-<<<<<<< HEAD
+from pathlib import Path
 from typing import Optional, Union
-=======
-from pathlib import Path
-from typing import Dict, List, Optional, Union
->>>>>>> 76023883
 from zipfile import ZipFile
 
 from parsons.etl import Table
