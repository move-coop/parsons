--- conflicted
+++ resolved
@@ -383,13 +383,8 @@
 
     def validate_table(self, table: Table, template_id: str = "48827") -> None:
         """Validate table structure and contents."""
-<<<<<<< HEAD
         if template_id != "48827":
             logger.warn(f"No validator implemented for template {template_id}.")
-=======
-        if not template_id == "48827":
-            logger.warning(f"No validator implemented for template {template_id}.")
->>>>>>> 76023883
             return
 
         expected_table_columns = [
