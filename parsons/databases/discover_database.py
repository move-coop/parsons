--- conflicted
+++ resolved
@@ -54,14 +54,9 @@
 
     if len(detected) > 1:
         if default_connector is None:
-<<<<<<< HEAD
-            raise EnvironmentError(
-                f"Multiple database configurations detected: {detected}. Please specify a default connector."
-=======
             raise OSError(
                 f"Multiple database configurations detected: {detected}."
                 " Please specify a default connector."
->>>>>>> a455fa99
             )
 
         if isinstance(default_connector, list):
