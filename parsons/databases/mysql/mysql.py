--- conflicted
+++ resolved
@@ -314,51 +314,4 @@
     def table(self, table_name):
         # Return a BaseTable table object
 
-<<<<<<< HEAD
-        return MySQLTable(self, table_name)
-
-
-class MySQLTable(BaseTable):
-    # MySQL table object.
-
-    def get_rows(self, offset=0, chunk_size=None, order_by=None):
-        """
-        Get rows from a table.
-        """
-
-        sql = f"SELECT * FROM {self.table}"
-
-        if order_by:
-            sql += f" ORDER BY {order_by}"
-
-        if chunk_size:
-            sql += f" LIMIT {chunk_size}"
-
-        if offset:
-            sql += f" ,{offset}"
-
-        return self.db.query(sql)
-
-    def get_new_rows(self, primary_key, cutoff_value, offset=0, chunk_size=None):
-        """
-        Get rows that have a greater primary key value than the one
-        provided.
-
-        It will select every value greater than the provided value.
-        """
-
-        sql = f"""
-               SELECT
-               *
-               FROM {self.table}
-               WHERE {primary_key} > {cutoff_value}
-               ORDER BY {primary_key}
-               """
-
-        if chunk_size:
-            sql += f" LIMIT {chunk_size}, {offset};"
-
-        return self.db.query(sql)
-=======
-        return BaseTable(self, table_name)
->>>>>>> 9448eb48
+        return BaseTable(self, table_name)