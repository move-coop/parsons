--- conflicted
+++ resolved
@@ -187,7 +187,6 @@
                 logger.debug(f'Query returned {final_tbl.num_rows} rows.')
                 return final_tbl
 
-<<<<<<< HEAD
     def copy(self, tbl, if_exists='fail'):
         """
         Copy a :ref:`parsons-table` to the database.
@@ -254,7 +253,7 @@
 
         else:
             return True
-=======
+
     def table_exists(self, table_name):
 
         if self.query(f"SHOW TABLES LIKE '{table_name}'").first == table_name:
@@ -299,5 +298,4 @@
         if chunk_size:
             sql += f" LIMIT {chunk_size}, {offset};"
 
-        return self.db.query(sql)
->>>>>>> ba4f0e6f
+        return self.db.query(sql)