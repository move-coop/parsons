--- conflicted
+++ resolved
@@ -59,32 +59,28 @@
         tbl: Table,
         table_name: str,
         if_exists: str = "fail",
-<<<<<<< HEAD
-        strict_length: bool = True,
-=======
         strict_length: bool = False,
->>>>>>> de08af58
     ):
         """
-        Copy a :ref:`parsons-table` to Postgres.
+                Copy a :ref:`parsons-table` to Postgres.
 
-        `Args:`
-            tbl: parsons.Table
-                A Parsons table object
-            table_name: str
-                The destination schema and table (e.g. ``my_schema.my_table``)
-            if_exists: str
-                If the table already exists, either ``fail``, ``append``, ``drop``
-                or ``truncate`` the table.
-            strict_length: bool
-                If the database table needs to be created, strict_length determines whether
-                the created table's column sizes will be sized to exactly fit the current data,
-                or if their size will be rounded up to account for future values being larger
-<<<<<<< HEAD
-                then the current dataset. Defaults to ``True``.
-=======
-                then the current dataset. Defaults to ``False``.
->>>>>>> de08af58
+                `Args:`
+                    tbl: parsons.Table
+                        A Parsons table object
+                    table_name: str
+                        The destination schema and table (e.g. ``my_schema.my_table``)
+                    if_exists: str
+                        If the table already exists, either ``fail``, ``append``, ``drop``
+                        or ``truncate`` the table.
+                    strict_length: bool
+                        If the database table needs to be created, strict_length determines whether
+                        the created table's column sizes will be sized to exactly fit the current data,
+                        or if their size will be rounded up to account for future values being larger
+        <<<<<<< HEAD
+                        then the current dataset. Defaults to ``True``.
+        =======
+                        then the current dataset. Defaults to ``False``.
+        >>>>>>> major-release
         """
 
         with self.connection() as connection:
