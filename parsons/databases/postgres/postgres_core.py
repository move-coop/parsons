--- conflicted
+++ resolved
@@ -6,11 +6,8 @@
 import pickle
 import petl
 import logging
-<<<<<<< HEAD
-from parsons.databases.postgres.postgres_create_table import PostgresCreateTable
-=======
 from parsons.databases.postgres.postgres_create_statement import PostgresCreateStatement
->>>>>>> 4cc2ff09
+
 
 # Max number of rows that we query at a time, so we can avoid loading huge
 # data sets into memory.
@@ -20,11 +17,7 @@
 logger = logging.getLogger(__name__)
 
 
-<<<<<<< HEAD
-class PostgresCore(PostgresCreateTable):
-=======
 class PostgresCore(PostgresCreateStatement):
->>>>>>> 4cc2ff09
 
     @contextmanager
     def connection(self):
