from parsons.databases.database.database import DatabaseCreateStatement
import parsons.databases.postgres.constants as consts

import petl
import logging

logger = logging.getLogger(__name__)

<<<<<<< HEAD

class PostgresCreateStatement(DatabaseCreateStatement):
=======
# These are reserved words by Postgres/Redshift and cannot be used as column names.
RESERVED_WORDS = ['AES128', 'AES256', 'ALL', 'ALLOWOVERWRITE', 'ANALYSE', 'ANALYZE', 'AND', 'ANY',
                  'ARRAY', 'AS', 'ASC', 'AUTHORIZATION', 'BACKUP', 'BETWEEN', 'BINARY',
                  'BLANKSASNULL', 'BOTH', 'BYTEDICT', 'BZIP2', 'CASE', 'CAST', 'CHECK', 'COLLATE',
                  'COLUMN', 'CONSTRAINT', 'CREATE', 'CREDENTIALS', 'CROSS', 'CURRENT_DATE',
                  'CURRENT_TIME', 'CURRENT_TIMESTAMP', 'CURRENT_USER', 'CURRENT_USER_ID',
                  'DEFAULT', 'DEFERRABLE', 'DEFLATE', 'DEFRAG', 'DELTA', 'DELTA32K', 'DESC',
                  'DISABLE', 'DISTINCT', 'DO', 'ELSE', 'EMPTYASNULL', 'ENABLE', 'ENCODE', 'ENCRYPT',
                  'ENCRYPTION', 'END', 'EXCEPT', 'EXPLICIT', 'FALSE', 'FOR', 'FOREIGN', 'FREEZE',
                  'FROM', 'FULL', 'GLOBALDICT256', 'GLOBALDICT64K', 'GRANT', 'GROUP', 'GZIP',
                  'HAVING', 'IDENTITY', 'IGNORE', 'ILIKE', 'IN', 'INITIALLY', 'INNER', 'INTERSECT',
                  'INTO', 'IS', 'ISNULL', 'JOIN', 'LEADING', 'LEFT', 'LIKE', 'LIMIT', 'LOCALTIME',
                  'LOCALTIMESTAMP', 'LUN', 'LUNS', 'LZO', 'LZOP', 'MINUS', 'MOSTLY13', 'MOSTLY32',
                  'MOSTLY8', 'NATURAL', 'NEW', 'NOT', 'NOTNULL', 'NULL', 'NULLS', 'OFF', 'OFFLINE',
                  'OFFSET', 'OLD', 'ON', 'ONLY', 'OPEN', 'OR', 'ORDER', 'OUTER', 'OVERLAPS',
                  'PARALLEL', 'PARTITION', 'PERCENT', 'PERMISSIONS', 'PLACING', 'PRIMARY', 'RAW',
                  'READRATIO', 'RECOVER', 'REFERENCES', 'RESPECT', 'REJECTLOG', 'RESORT', 'RESTORE',
                  'RIGHT', 'SELECT', 'SESSION_USER', 'SIMILAR', 'SOME', 'SYSDATE', 'SYSTEM',
                  'TABLE', 'TAG', 'TDES', 'TEXT255', 'TEXT32K', 'THEN', 'TIMESTAMP', 'TO', 'TOP',
                  'TRAILING', 'TRUE', 'TRUNCATECOLUMNS', 'UNION', 'UNIQUE', 'USER', 'USING',
                  'VERBOSE', 'WALLET', 'WHEN', 'WHERE', 'WITH', 'WITHOUT']


# Max length of a Redshift VARCHAR column
VARCHAR_MAX = 65535
# List of varchar lengths to use for columns -- this list needs to be in order from smallest to
# largest
VARCHAR_STEPS = [32, 64, 128, 256, 512, 1024, 4096, 8192, 16384]


class PostgresCreateStatement(object):
>>>>>>> d6a31e46

    def __init__(self):
        super().__init__()

        self.COL_NAME_MAX_LEN = consts.COL_NAME_MAX_LEN
        self.REPLACE_CHARS = consts.REPLACE_CHARS

        # Postgres doesn't have a medium int
        self.MEDIUMINT = self.INT

        # Currently py floats are coded as Postgres decimals
        self.FLOAT = consts.DECIMAL

    # the default behavior is f"{col}_"
    def _rename_reserved_word(self, col, index):
        """Return the renamed column.

        `Args`:
            col: str
                The column to rename.
            index: int
                (Optional) The index of the column.
        `Returns`:
            str
                The rename column.
        """
        return f"col_{index}"

    def create_statement(self, tbl, table_name, padding=None, distkey=None, sortkey=None,
                         varchar_max=None, varchar_truncate=True, columntypes=None,
                         strict_length=True):
        # Generate a table create statement. Distkeys and sortkeys are only used by
        # Redshift and should not be passed when generating a create statement for
        # Postgres.

        if tbl.num_rows == 0:
            raise ValueError('Table is empty. Must have 1 or more rows.')

        # Validate and rename column names if needed
        tbl.table = petl.setheader(tbl.table, self.column_name_validate(tbl.columns))

        mapping = self.generate_data_types(tbl)

        if padding:
            mapping['longest'] = self.vc_padding(mapping, padding)
        elif not strict_length:
            mapping['longest'] = self.vc_step(mapping)

        if varchar_max:
            mapping['longest'] = self.vc_max(mapping, varchar_max)

        if varchar_truncate:
            mapping['longest'] = self.vc_trunc(mapping)

        mapping['longest'] = self.vc_validate(mapping)

        # Add any provided column type overrides
        if columntypes:
            for i in range(len(mapping['headers'])):
                col = mapping['headers'][i]
                if columntypes.get(col):
                    mapping['type_list'][i] = columntypes[col]

        # Enclose in quotes
        mapping['headers'] = [f'"{h}"'for h in mapping['headers']]

        return self.create_sql(table_name, mapping, distkey=distkey, sortkey=sortkey)

    # This is for backwards compatability
    def data_type(self, val, current_type):
        return self.detect_data_type(val, current_type)

    # This is for backwards compatability
    def is_valid_integer(self, val):
        return self.is_valid_sql_num(val)

    def generate_data_types(self, table):
        # Generate column data types

        longest, type_list = [], []

        cont = petl.records(table.table)

        # Populate empty values for the columns
        for col in table.columns:
            longest.append(0)
            type_list.append('')

        for row in cont:
            for i in range(len(row)):
                # NA is the csv null value
                if type_list[i] == 'varchar' or row[i] in ['NA', '']:
                    pass
                else:
                    var_type = self.data_type(row[i], type_list[i])
                    type_list[i] = var_type

                # Calculate width
                width = len(str(row[i]).encode('utf-8'))
                if width > longest[i]:
                    longest[i] = width

        # In L140 'NA' and '' will be skipped
        # If the entire column is either one of those (or a mix of the two)
        # the type will be empty.
        # Fill with a default varchar
        type_list = [typ or 'varchar' for typ in type_list]

        return {'longest': longest,
                'headers': table.columns,
                'type_list': type_list}

    def vc_padding(self, mapping, padding):
        # Pad the width of a varchar column

        return [int(c + (c * padding)) for c in mapping['longest']]

    def vc_step(self, mapping):
        return [self.round_longest(c) for c in mapping['longest']]

    def vc_max(self, mapping, columns):
        # Set the varchar width of a column to the maximum

        for c in columns:

            try:
                idx = mapping['headers'].index(c)
                mapping['longest'][idx] = VARCHAR_MAX

            except KeyError as error:
                logger.error('Could not find column name provided.')
                raise error

        return mapping['longest']

    def vc_trunc(self, mapping):

        return [VARCHAR_MAX if c > VARCHAR_MAX else c for c in mapping['longest']]

    def vc_validate(self, mapping):

        return [1 if c == 0 else c for c in mapping['longest']]

    def create_sql(self, table_name, mapping, distkey=None, sortkey=None):
        # Generate the sql to create the table

        statement = f'create table {table_name} ('

        for i in range(len(mapping['headers'])):
            if mapping['type_list'][i] == 'varchar':
                statement = (statement + '\n  {} varchar({}),').format(str(mapping['headers'][i])
                                                                       .lower(),
                                                                       str(mapping['longest'][i]))
            else:
                statement = (statement + '\n  ' + '{} {}' + ',').format(str(mapping['headers'][i])
                                                                        .lower(),
                                                                        mapping['type_list'][i])

        statement = statement[:-1] + ') '

        if distkey:
            statement += f'\ndistkey({distkey}) '

        if sortkey:
            statement += f'\nsortkey({sortkey})'

        statement += ';'

        return statement

    # This is for backwards compatability
    def column_name_validate(self, columns):
<<<<<<< HEAD
        return self.format_columns(columns, col_prefix="col_")
=======
        # Validate the column names and rename if not valid

        clean_columns = []

        for idx, c in enumerate(columns):

            # Remove spaces. Technically allowed with double quotes
            # but I think that it is bad practice.
            c = c.replace(' ', '')

            # if column is an empty string, replace with 'col_INDEX'
            if c == '':
                logger.info(f'Column is an empty string. Renaming column.')
                c = f'col_{idx}'

            # If column is a reserved word, replace with 'col_INDEX'. Technically
            # you can allow these with quotes, but I think that it is bad practice
            if c.upper()in RESERVED_WORDS:
                logger.info(f'{c} is a Redshift/Postgres reserved word. Renaming column.')
                c = f'col_{idx}'

            # If column name begins with an integer, preprent with 'x_'
            if c[0].isdigit():
                logger.info(f'{c} begins with digit. Renaming column.')
                c = f'x_{c}'

            # If column name length is greater than 120 characters, truncate.
            # Technically, you can have up to 127 bytes, which might allow
            # for a few more characters, but playing it safe.
            if len(c) > 120:
                logger.info(f'Column {c[:10]}... too long. Truncating column name.')
                c = c[:120]

            # Check for duplicate column names and add index if a dupe is found.
            if c in clean_columns:
                c = f'{c}_{idx}'

            clean_columns.append(c)

        return clean_columns

    @staticmethod
    def round_longest(longest):
        # Find the value that will work best to fit our longest column value
        for step in VARCHAR_STEPS:
            # Make sure we have padding
            if longest < step / 2:
                return step

        return VARCHAR_MAX
>>>>>>> d6a31e46
<|MERGE_RESOLUTION|>--- conflicted
+++ resolved
@@ -6,42 +6,8 @@
 
 logger = logging.getLogger(__name__)
 
-<<<<<<< HEAD
 
 class PostgresCreateStatement(DatabaseCreateStatement):
-=======
-# These are reserved words by Postgres/Redshift and cannot be used as column names.
-RESERVED_WORDS = ['AES128', 'AES256', 'ALL', 'ALLOWOVERWRITE', 'ANALYSE', 'ANALYZE', 'AND', 'ANY',
-                  'ARRAY', 'AS', 'ASC', 'AUTHORIZATION', 'BACKUP', 'BETWEEN', 'BINARY',
-                  'BLANKSASNULL', 'BOTH', 'BYTEDICT', 'BZIP2', 'CASE', 'CAST', 'CHECK', 'COLLATE',
-                  'COLUMN', 'CONSTRAINT', 'CREATE', 'CREDENTIALS', 'CROSS', 'CURRENT_DATE',
-                  'CURRENT_TIME', 'CURRENT_TIMESTAMP', 'CURRENT_USER', 'CURRENT_USER_ID',
-                  'DEFAULT', 'DEFERRABLE', 'DEFLATE', 'DEFRAG', 'DELTA', 'DELTA32K', 'DESC',
-                  'DISABLE', 'DISTINCT', 'DO', 'ELSE', 'EMPTYASNULL', 'ENABLE', 'ENCODE', 'ENCRYPT',
-                  'ENCRYPTION', 'END', 'EXCEPT', 'EXPLICIT', 'FALSE', 'FOR', 'FOREIGN', 'FREEZE',
-                  'FROM', 'FULL', 'GLOBALDICT256', 'GLOBALDICT64K', 'GRANT', 'GROUP', 'GZIP',
-                  'HAVING', 'IDENTITY', 'IGNORE', 'ILIKE', 'IN', 'INITIALLY', 'INNER', 'INTERSECT',
-                  'INTO', 'IS', 'ISNULL', 'JOIN', 'LEADING', 'LEFT', 'LIKE', 'LIMIT', 'LOCALTIME',
-                  'LOCALTIMESTAMP', 'LUN', 'LUNS', 'LZO', 'LZOP', 'MINUS', 'MOSTLY13', 'MOSTLY32',
-                  'MOSTLY8', 'NATURAL', 'NEW', 'NOT', 'NOTNULL', 'NULL', 'NULLS', 'OFF', 'OFFLINE',
-                  'OFFSET', 'OLD', 'ON', 'ONLY', 'OPEN', 'OR', 'ORDER', 'OUTER', 'OVERLAPS',
-                  'PARALLEL', 'PARTITION', 'PERCENT', 'PERMISSIONS', 'PLACING', 'PRIMARY', 'RAW',
-                  'READRATIO', 'RECOVER', 'REFERENCES', 'RESPECT', 'REJECTLOG', 'RESORT', 'RESTORE',
-                  'RIGHT', 'SELECT', 'SESSION_USER', 'SIMILAR', 'SOME', 'SYSDATE', 'SYSTEM',
-                  'TABLE', 'TAG', 'TDES', 'TEXT255', 'TEXT32K', 'THEN', 'TIMESTAMP', 'TO', 'TOP',
-                  'TRAILING', 'TRUE', 'TRUNCATECOLUMNS', 'UNION', 'UNIQUE', 'USER', 'USING',
-                  'VERBOSE', 'WALLET', 'WHEN', 'WHERE', 'WITH', 'WITHOUT']
-
-
-# Max length of a Redshift VARCHAR column
-VARCHAR_MAX = 65535
-# List of varchar lengths to use for columns -- this list needs to be in order from smallest to
-# largest
-VARCHAR_STEPS = [32, 64, 128, 256, 512, 1024, 4096, 8192, 16384]
-
-
-class PostgresCreateStatement(object):
->>>>>>> d6a31e46
 
     def __init__(self):
         super().__init__()
@@ -54,6 +20,13 @@
 
         # Currently py floats are coded as Postgres decimals
         self.FLOAT = consts.DECIMAL
+
+        # Max length of a Redshift VARCHAR column
+        self.VARCHAR_MAX = consts.VARCHAR_MAX
+
+        # List of varchar lengths to use for columns -- this list needs to be in order from smallest to
+        # largest
+        self.VARCHAR_STEPS = consts.VARCHAR_STEPS
 
     # the default behavior is f"{col}_"
     def _rename_reserved_word(self, col, index):
@@ -169,7 +142,7 @@
 
             try:
                 idx = mapping['headers'].index(c)
-                mapping['longest'][idx] = VARCHAR_MAX
+                mapping['longest'][idx] = self.VARCHAR_MAX
 
             except KeyError as error:
                 logger.error('Could not find column name provided.')
@@ -179,7 +152,7 @@
 
     def vc_trunc(self, mapping):
 
-        return [VARCHAR_MAX if c > VARCHAR_MAX else c for c in mapping['longest']]
+        return [self.VARCHAR_MAX if c > self.VARCHAR_MAX else c for c in mapping['longest']]
 
     def vc_validate(self, mapping):
 
@@ -214,57 +187,14 @@
 
     # This is for backwards compatability
     def column_name_validate(self, columns):
-<<<<<<< HEAD
         return self.format_columns(columns, col_prefix="col_")
-=======
-        # Validate the column names and rename if not valid
-
-        clean_columns = []
-
-        for idx, c in enumerate(columns):
-
-            # Remove spaces. Technically allowed with double quotes
-            # but I think that it is bad practice.
-            c = c.replace(' ', '')
-
-            # if column is an empty string, replace with 'col_INDEX'
-            if c == '':
-                logger.info(f'Column is an empty string. Renaming column.')
-                c = f'col_{idx}'
-
-            # If column is a reserved word, replace with 'col_INDEX'. Technically
-            # you can allow these with quotes, but I think that it is bad practice
-            if c.upper()in RESERVED_WORDS:
-                logger.info(f'{c} is a Redshift/Postgres reserved word. Renaming column.')
-                c = f'col_{idx}'
-
-            # If column name begins with an integer, preprent with 'x_'
-            if c[0].isdigit():
-                logger.info(f'{c} begins with digit. Renaming column.')
-                c = f'x_{c}'
-
-            # If column name length is greater than 120 characters, truncate.
-            # Technically, you can have up to 127 bytes, which might allow
-            # for a few more characters, but playing it safe.
-            if len(c) > 120:
-                logger.info(f'Column {c[:10]}... too long. Truncating column name.')
-                c = c[:120]
-
-            # Check for duplicate column names and add index if a dupe is found.
-            if c in clean_columns:
-                c = f'{c}_{idx}'
-
-            clean_columns.append(c)
-
-        return clean_columns
 
     @staticmethod
     def round_longest(longest):
         # Find the value that will work best to fit our longest column value
-        for step in VARCHAR_STEPS:
+        for step in self.VARCHAR_STEPS:
             # Make sure we have padding
             if longest < step / 2:
                 return step
 
-        return VARCHAR_MAX
->>>>>>> d6a31e46
+        return self.VARCHAR_MAX