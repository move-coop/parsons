--- conflicted
+++ resolved
@@ -6,42 +6,8 @@
 
 logger = logging.getLogger(__name__)
 
-<<<<<<< HEAD
 
 class RedshiftCreateTable(DatabaseCreateStatement):
-=======
-# These are reserved words by Redshift and cannot be used as column names.
-RESERVED_WORDS = ['AES128', 'AES256', 'ALL', 'ALLOWOVERWRITE', 'ANALYSE', 'ANALYZE', 'AND', 'ANY',
-                  'ARRAY', 'AS', 'ASC', 'AUTHORIZATION', 'BACKUP', 'BETWEEN', 'BINARY',
-                  'BLANKSASNULL', 'BOTH', 'BYTEDICT', 'BZIP2', 'CASE', 'CAST', 'CHECK', 'COLLATE',
-                  'COLUMN', 'CONSTRAINT', 'CREATE', 'CREDENTIALS', 'CROSS', 'CURRENT_DATE',
-                  'CURRENT_TIME', 'CURRENT_TIMESTAMP', 'CURRENT_USER', 'CURRENT_USER_ID',
-                  'DEFAULT', 'DEFERRABLE', 'DEFLATE', 'DEFRAG', 'DELTA', 'DELTA32K', 'DESC',
-                  'DISABLE', 'DISTINCT', 'DO', 'ELSE', 'EMPTYASNULL', 'ENABLE', 'ENCODE', 'ENCRYPT',
-                  'ENCRYPTION', 'END', 'EXCEPT', 'EXPLICIT', 'FALSE', 'FOR', 'FOREIGN', 'FREEZE',
-                  'FROM', 'FULL', 'GLOBALDICT256', 'GLOBALDICT64K', 'GRANT', 'GROUP', 'GZIP',
-                  'HAVING', 'IDENTITY', 'IGNORE', 'ILIKE', 'IN', 'INITIALLY', 'INNER', 'INTERSECT',
-                  'INTO', 'IS', 'ISNULL', 'JOIN', 'LEADING', 'LEFT', 'LIKE', 'LIMIT', 'LOCALTIME',
-                  'LOCALTIMESTAMP', 'LUN', 'LUNS', 'LZO', 'LZOP', 'MINUS', 'MOSTLY13', 'MOSTLY32',
-                  'MOSTLY8', 'NATURAL', 'NEW', 'NOT', 'NOTNULL', 'NULL', 'NULLS', 'OFF', 'OFFLINE',
-                  'OFFSET', 'OLD', 'ON', 'ONLY', 'OPEN', 'OR', 'ORDER', 'OUTER', 'OVERLAPS',
-                  'PARALLEL', 'PARTITION', 'PERCENT', 'PERMISSIONS', 'PLACING', 'PRIMARY', 'RAW',
-                  'READRATIO', 'RECOVER', 'REFERENCES', 'RESPECT', 'REJECTLOG', 'RESORT', 'RESTORE',
-                  'RIGHT', 'SELECT', 'SESSION_USER', 'SIMILAR', 'SOME', 'SYSDATE', 'SYSTEM',
-                  'TABLE', 'TAG', 'TDES', 'TEXT255', 'TEXT32K', 'THEN', 'TIMESTAMP', 'TO', 'TOP',
-                  'TRAILING', 'TRUE', 'TRUNCATECOLUMNS', 'UNION', 'UNIQUE', 'USER', 'USING',
-                  'VERBOSE', 'WALLET', 'WHEN', 'WHERE', 'WITH', 'WITHOUT']
-
-
-# Max length of a Redshift VARCHAR column
-VARCHAR_MAX = 65535
-# List of varchar lengths to use for columns -- this list needs to be in order from smallest to
-# largest
-VARCHAR_STEPS = [32, 64, 128, 256, 512, 1024, 4096, 8192, 16384]
-
-
-class RedshiftCreateTable(object):
->>>>>>> d6a31e46
 
     def __init__(self):
         super().__init__()
@@ -54,6 +20,9 @@
 
         # Currently py floats are coded as Redshift decimals
         self.FLOAT = consts.DECIMAL
+
+        self.VARCHAR_MAX = consts.VARCHAR_MAX
+        self.VARCHAR_STEPS = consts.VARCHAR_STEPS
 
     # the default behavior is f"{col}_"
     def _rename_reserved_word(self, col, index):
@@ -114,38 +83,7 @@
 
     # This is for backwards compatability
     def data_type(self, val, current_type):
-<<<<<<< HEAD
         return self.detect_data_type(val, current_type)
-=======
-        # Determine the Redshift data type of a given value
-
-        try:
-            # Convert to string to reevaluate data type
-            t = ast.literal_eval(str(val))
-        except ValueError:
-            return 'varchar'
-        except SyntaxError:
-            return 'varchar'
-
-        if type(t) in [int, float]:
-            if (type(t) in [int] and
-                    current_type not in ['decimal', 'varchar']):
-
-                # Make sure that it is a valid integer
-                if not self.is_valid_integer(val):
-                    return 'varchar'
-
-                # Use smallest possible int type (but don't bother with smallint)
-                if (-2147483648 < t < 2147483647) and current_type not in ['bigint']:
-                    return 'int'
-                else:
-                    return 'bigint'
-            if ((type(t) is float or current_type in ['decimal'])
-                    and current_type not in ['varchar']):
-                return 'decimal'
-        else:
-            return 'varchar'
->>>>>>> d6a31e46
 
     # This is for backwards compatability
     def is_valid_integer(self, val):
