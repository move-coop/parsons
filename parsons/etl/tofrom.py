import petl
import json
import io
import gzip
from parsons.utilities import files, zip_archive


class ToFrom(object):

    def to_dataframe(self, index=None, exclude=None, columns=None,
                     coerce_float=False):
        """
        Outputs table as a Pandas Dataframe

        `Args:`
            index: str, list
                Field of array to use as the index, alternately a specific set
                of input labels to use
            exclude: list
                Columns or fields to exclude
            columns: list
                Column names to use. If the passed data do not have names
                associated with them, this argument provides names for the
                columns. Otherwise this argument indicates the order of the
                columns in the result (any names not found in the data will
                become all-NA columns)
        `Returns:`
            dataframe
                Pandas DataFrame object
        """

        return petl.todataframe(self.table, index=index, exclude=exclude,
                                columns=columns, coerce_float=coerce_float)

    def to_html(self, local_path=None, encoding=None, errors='strict',
                index_header=False, caption=None, tr_style=None,
                td_styles=None, truncate=None):
        """
        Outputs table to html.

        .. warning::
                If a file already exists at the given location, it will be
                overwritten.

        `Args:`
            local_path: str
                The path to write the html locally. If not specified, a temporary file will be
                created and returned, and that file will be removed automatically when the script
                is done running.
            encoding: str
                The encoding type for `csv.writer()
                <https://docs.python.org/2/library/csv.html#csv.writer/>`_
            errors: str
                Raise an Error if encountered
            index_header: boolean
                Prepend index to column names; Defaults to False.
            caption: str
                A caption to include with the html table.
            tr_style: str or callable
                Style to be applied to the table row.
            td_styles: str, dict or callable
                Styles to be applied to the table cells.
            truncate: int
                Length of cell data.
        `Returns:`
            str
                The path of the new file
        """

        if not local_path:
            local_path = files.create_temp_file(suffix=".html")

        petl.tohtml(self.table,
                    source=local_path,
                    encoding=encoding,
                    errors=errors,
                    caption=caption,
                    index_header=index_header,
                    tr_style=tr_style,
                    td_styles=td_styles,
                    truncate=truncate)

        return local_path

    def to_csv(self, local_path=None, temp_file_compression=None, encoding=None, errors='strict',
               write_header=True, **csvargs):
        """
        Outputs table to a CSV. Additional key word arguments are passed to ``csv.writer()``. So,
        e.g., to override the delimiter from the default CSV dialect, provide the delimiter
        keyword argument.

        .. warning::
                If a file already exists at the given location, it will be
                overwritten.

        `Args:`
            local_path: str
                The path to write the csv locally. If it ends in ".gz" or ".zip", the file will be
                compressed. If not specified, a temporary file will be created and returned,
                and that file will be removed automatically when the script is done running.
            temp_file_compression: str
                If a temp file is requested (ie. no ``local_path`` is specified), the compression
                type for that file. Currently "None", "gzip" or "zip" are supported.
                If a ``local_path`` is specified, this argument is ignored.
            encoding: str
                The CSV encoding type for `csv.writer()
                <https://docs.python.org/2/library/csv.html#csv.writer/>`_
            errors: str
                Raise an Error if encountered
            write_header: boolean
                Include header in output
            \**csvargs: kwargs
                ``csv_writer`` optional arguments

        `Returns:`
            str
                The path of the new file
        """  # noqa: W605

        if files.zip_check(local_path, temp_file_compression):
            return self.to_zip_csv(archive_path=local_path,
                                   encoding=encoding,
                                   errors=errors,
                                   write_header=write_header,
                                   **csvargs)

        if not local_path:
            suffix = '.csv' + files.suffix_for_compression_type(temp_file_compression)
            local_path = files.create_temp_file(suffix=suffix)

        # Create normal csv/.gzip
        petl.tocsv(self.table,
                   source=local_path,
                   encoding=encoding,
                   errors=errors,
                   write_header=write_header,
                   **csvargs)

        return local_path

    def append_csv(self, local_path, encoding=None, errors='strict', **csvargs):
        """
        Appends table to an existing CSV.

        Additional additional key word arguments
        are passed to ``csv.writer()``. So, e.g., to override the delimiter
        from the default CSV dialect, provide the delimiter keyword argument.

        `Args:`
            local_path: str
                The local path of an existing CSV file. If it ends in ".gz", the file will
                be compressed.
            encoding: str
                The CSV encoding type for `csv.writer()
                <https://docs.python.org/2/library/csv.html#csv.writer/>`_
            errors: str
                Raise an Error if encountered
            \**csvargs: kwargs
                ``csv_writer`` optional arguments

        `Returns:`
            str
                The path of the file
        """  # noqa: W605

        petl.appendcsv(self.table,
                       source=local_path,
                       encoding=encoding,
                       errors=errors,
                       **csvargs)
        return local_path

    def to_zip_csv(self, archive_path=None, csv_name=None, encoding=None,
                   errors='strict', write_header=True, if_exists='replace', **csvargs):
        """
        Outputs table to a CSV in a zip archive. Additional key word arguments are passed to
        ``csv.writer()``. So, e.g., to override the delimiter from the default CSV dialect,
        provide the delimiter keyword argument. Use thismethod if you would like to write
        multiple csv files to the same archive.

        .. warning::
                If a file already exists in the archive, it will be overwritten.

        `Args:`
            archive_path: str
                The path to zip achive. If not specified, a temporary file will be created and
                returned, and that file will be removed automatically when the script is done
                running.
            csv_name: str
                The name of the csv file to be stored in the archive. If ``None`` will use
                the archive name.
            encoding: str
                The CSV encoding type for `csv.writer()
                <https://docs.python.org/2/library/csv.html#csv.writer/>`_
            errors: str
                Raise an Error if encountered
            write_header: boolean
                Include header in output
            if_exists: str
                If archive already exists, one of 'replace' or 'append'
            \**csvargs: kwargs
                ``csv_writer`` optional arguments

        `Returns:`
            str
                The path of the archive
        """  # noqa: W605

        if not archive_path:
            archive_path = files.create_temp_file(suffix='.zip')

        cf = self.to_csv(encoding=encoding, errors=errors, write_header=write_header, **csvargs)

        if not csv_name:
            csv_name = files.extract_file_name(archive_path) + '.csv'

        return zip_archive.create_archive(archive_path, cf, file_name=csv_name,
                                          if_exists=if_exists)

    def to_json(self, local_path=None, temp_file_compression=None, line_delimited=False):
        """
        Outputs table to a JSON file

        .. warning::
                If a file already exists at the given location, it will be
                overwritten.

        `Args:`
            local_path: str
                The path to write the JSON locally. If it ends in ".gz", it will be
                compressed first. If not specified, a temporary file will be created and returned,
                and that file will be removed automatically when the script is done running.
            temp_file_compression: str
                If a temp file is requested (ie. no ``local_path`` is specified), the compression
                type for that file. Currently "None" and "gzip" are supported.
                If a ``local_path`` is specified, this argument is ignored.
            line_delimited: bool
                Whether the file will be line-delimited JSON (with a row on each line), or a proper
                JSON file.

        `Returns:`
            str
                The path of the new file
        """

        if not local_path:
            suffix = '.json' + files.suffix_for_compression_type(temp_file_compression)
            local_path = files.create_temp_file(suffix=suffix)

        # Note we don't use the much simpler petl.tojson(), since that method reads the whole
        # table into memory before writing to file.

        if files.is_gzip_path(local_path):
            open_fn = gzip.open
            mode = 'w+t'
        else:
            open_fn = open
            mode = 'w'

        with open_fn(local_path, mode) as file:
            if not line_delimited:
                file.write('[')

            i = 0
            for row in self:
                if i:
                    if not line_delimited:
                        file.write(',')
                    file.write('\n')
                i += 1
                json.dump(row, file)

            if not line_delimited:
                file.write(']')

        return local_path

    def to_dicts(self):
        """
        Output table as a list of dicts.

        `Returns:`
            list
        """

        return list(petl.dicts(self.table))

    def to_sftp_csv(self, remote_path, host, username, password, port=22, encoding=None,
                    compression=None, errors='strict', write_header=True, **csvargs):
        """
        Writes the table to a CSV file on a remote SFTP server

        `Args:`
            remote_path: str
                The remote path of the file. If it ends in '.gz', the file will be compressed.
            host: str
                The remote host
            username: str
                The username to access the SFTP server
            password: str
                The password to access the SFTP server
            port: int
                The port number of the SFTP server
            encoding: str
                The CSV encoding type for `csv.writer()
                <https://docs.python.org/2/library/csv.html#csv.writer/>`_
            errors: str
                Raise an Error if encountered
            write_header: boolean
                Include header in output
            \**csvargs: kwargs
                ``csv_writer`` optional arguments
        """  # noqa: W605

        from parsons import SFTP
        sftp = SFTP(host, username, password, port)

        compression = files.compression_type_for_path(remote_path)

        local_path = self.to_csv(
            temp_file_compression=compression, encoding=encoding, errors=errors,
            write_header=write_header, **csvargs)
        sftp.put_file(local_path, remote_path)

    def to_s3_csv(self, bucket, key, aws_access_key_id=None,
                  aws_secret_access_key=None, compression=None, encoding=None,
                  errors='strict', write_header=True, public_url=False,
                  public_url_expires=3600, **csvargs):
        """
        Writes the table to an s3 object as a CSV

        `Args:`
            bucket: str
                The s3 bucket to upload to
            key: str
                The s3 key to name the file. If it ends in '.gz', the file will be compressed.
            aws_access_key_id: str
                Required if not included as environmental variable
            aws_secret_access_key: str
                Required if not included as environmental variable
            compression: str
                The compression type for the s3 object. Currently "None", "zip" and "gzip" are
                supported.
            encoding: str
                The CSV encoding type for `csv.writer()
                <https://docs.python.org/2/library/csv.html#csv.writer/>`_
            errors: str
                Raise an Error if encountered
            write_header: boolean
                Include header in output
            public_url: boolean
                Create a public link to the file
            public_url_expire: 3600
                The time, in seconds, until the url expires if ``public_url`` set to ``True``.
            \**csvargs: kwargs
                ``csv_writer`` optional arguments
        `Returns:`
            Public url if specified. If not ``None``.
        """  # noqa: W605

        compression = files.compression_type_for_path(key)

        from parsons import S3
        local_path = self.to_csv(
            temp_file_compression=compression, encoding=encoding, errors=errors,
            write_header=write_header, **csvargs)
        self.s3 = S3(aws_access_key_id=aws_access_key_id,
                     aws_secret_access_key=aws_secret_access_key)
        self.s3.put_file(bucket, key, local_path)

        if public_url:
            return self.s3.get_url(bucket, key, expires_in=public_url_expires)
        else:
            return None

    def to_redshift(self, table_name, username=None, password=None, host=None,
                    db=None, port=None, **copy_args):
        """
        Write a table to a Redshift database. Note, this requires you to pass
        AWS S3 credentials or store them as environmental variables.

        Args:
            username: str
                Required if env variable ``REDSHIFT_USERNAME`` not populated
            password: str
                Required if env variable ``REDSHIFT_PASSWORD`` not populated
            host: str
                Required if env variable ``REDSHIFT_HOST`` not populated
            db: str
                Required if env variable ``REDSHIFT_DB`` not populated
            port: int
                Required if env variable ``REDSHIFT_PORT`` not populated. Port 5439 is typical.
<<<<<<< HEAD
            **copy_args: kwargs
                See :func:`~parsons.Redshift.copy`` for options.
=======
            \**copy_args: kwargs
                See :func:`~parsons.databases.Redshift.copy`` for options.

>>>>>>> 6646a0b6
        Returns:
            ``None``
        """  # noqa: W605

        from parsons import Redshift
        rs = Redshift(
            username=username, password=password, host=host, db=db, port=port)
        rs.copy(self, table_name, **copy_args)

    def to_petl(self):

        return self.table

    def to_civis(self, table, api_key=None, db=None, max_errors=None,
                 existing_table_rows='fail', diststyle=None, distkey=None,
                 sortkey1=None, sortkey2=None, wait=True, **civisargs):
        """
        Write the table to a Civis Redshift cluster. Additional key word
        arguments can passed to `civis.io.dataframe_to_civis()
        <https://civis-python.readthedocs.io/en/v1.9.0/generated/civis.io.dataframe_to_civis.html#civis.io.dataframe_to_civis>`_ # noqa: E501

        `Args`
            table: str
                The schema and table you want to upload to. E.g.,
                'scratch.table'. Schemas or tablenames with periods must be
                double quoted, e.g. 'scratch."my.table"'.
            api_key: str
                Your Civis API key. If not given, the CIVIS_API_KEY environment
                variable will be used.
            db: str or int
                The Civis Database. Can be database name or ID
            max_errors: int
                The maximum number of rows with errors to remove from
                the import before failing.
            diststyle: str
                The distribution style for the table. One of `'even'`, `'all'`
                or `'key'`.
            existing_table_rows: str
                The behaviour if a table with the requested name already
                exists. One of `'fail'`, `'truncate'`, `'append'` or `'drop'`.
                Defaults to `'fail'`.
            distkey: str
                The column to use as the distkey for the table.
            sortkey1: str
                The column to use as the sortkey for the table.
            sortkey2: str
                The second column in a compound sortkey for the table.
            wait: boolean
                Wait for write job to complete before exiting method.
        """

        from parsons.civis.civisclient import CivisClient
        civis = CivisClient(db=db, api_key=api_key)
        return civis.table_import(
            self, table, max_errors=None,
            existing_table_rows=existing_table_rows, diststyle=None,
            distkey=None, sortkey1=None, sortkey2=None, wait=True, **civisargs)

    @classmethod
    def from_csv(cls, local_path, **csvargs):
        """
        Create a ``parsons table`` object from a CSV file

        `Args:`
            local_path: obj
                A csv formatted local path, url or ftp. If this is a
                file path that ends in ".gz", the file will be decompressed first.
            \**csvargs: kwargs
                ``csv_reader`` optional arguments
        `Returns:`
            Parsons Table
                See :ref:`parsons-table` for output options.
        """  # noqa: W605

        return cls(petl.fromcsv(local_path, **csvargs))

    @classmethod
    def from_csv_string(cls, str, **csvargs):
        """
        Create a ``parsons table`` object from a string representing a CSV.

        `Args:`
            str: str
                The string object to convert to a table
            **csvargs: kwargs
                ``csv_reader`` optional arguments
        `Returns:`
            Parsons Table
                See :ref:`parsons-table` for output options.
        """

        bytesio = io.BytesIO(str.encode('utf-8'))
        memory_source = petl.io.sources.MemorySource(bytesio.read())
        return cls(petl.fromcsv(memory_source, **csvargs))

    @classmethod
    def from_columns(cls, cols, header=None):
        """
        Create a ``parsons table`` from a list of lists organized as columns

        `Args:`
            cols: list
                A list of lists organized as columns
            header: list
                List of column names. If not specified, will use dummy column names
        `Returns:`
            Parsons Table
                See :ref:`parsons-table` for output options.
        """

        return cls(petl.fromcolumns(cols, header=header))

    @classmethod
    def from_json(cls, local_path, header=None, line_delimited=False):
        """
        Create a ``parsons table`` from a json file

        `Args:`
            local_path: list
                A JSON formatted local path, url or ftp. If this is a
                file path that ends in ".gz", the file will be decompressed first.
            header: list
                List of columns to use for the destination table. If omitted, columns will
                be inferred from the initial data in the file.
            line_delimited: bool
                Whether the file is line-delimited JSON (with a row on each line), or a proper
                JSON file.
        `Returns:`
            Parsons Table
                See :ref:`parsons-table` for output options.
        """

        if line_delimited:
            if files.is_gzip_path(local_path):
                open_fn = gzip.open
            else:
                open_fn = open

            with open_fn(local_path, 'r') as file:
                rows = [json.loads(line) for line in file]
            return cls(rows)

        else:
            return cls(petl.fromjson(local_path, header=header))

    @classmethod
    def from_redshift(cls, query, username=None, password=None, host=None,
                      db=None, port=None):
        """
        Create a ``parsons table`` from a Redshift query.

        To pull an entire Redshift table, use a query like ``SELECT * FROM tablename``.

        `Args:`
            query: str
                A valid SQL statement
            username: str
                Required if env variable ``REDSHIFT_USERNAME`` not populated
            password: str
                Required if env variable ``REDSHIFT_PASSWORD`` not populated
            host: str
                Required if env variable ``REDSHIFT_HOST`` not populated
            db: str
                Required if env variable ``REDSHIFT_DB`` not populated
            port: int
                Required if env variable ``REDSHIFT_PORT`` not populated. Port 5439 is typical.

        `Returns:`
            Parsons Table
                See :ref:`parsons-table` for output options.
        """

        from parsons import Redshift
        rs = Redshift(
            username=username, password=password, host=host, db=db, port=port)
        return rs.query(query)

    @classmethod
    def from_dataframe(cls, dataframe, include_index=False):
        """
        Create a ``parsons table`` from a Pandas dataframe.

        `Args:`
            dataframe: dataframe
                A valid Pandas dataframe objectt
            include_index: boolean
                Include index column
        """

        return cls(petl.fromdataframe(dataframe, include_index=include_index))<|MERGE_RESOLUTION|>--- conflicted
+++ resolved
@@ -390,14 +390,9 @@
                 Required if env variable ``REDSHIFT_DB`` not populated
             port: int
                 Required if env variable ``REDSHIFT_PORT`` not populated. Port 5439 is typical.
-<<<<<<< HEAD
-            **copy_args: kwargs
-                See :func:`~parsons.Redshift.copy`` for options.
-=======
             \**copy_args: kwargs
                 See :func:`~parsons.databases.Redshift.copy`` for options.
 
->>>>>>> 6646a0b6
         Returns:
             ``None``
         """  # noqa: W605
