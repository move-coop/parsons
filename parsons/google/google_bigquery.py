--- conflicted
+++ resolved
@@ -5,12 +5,8 @@
 import random
 import uuid
 from contextlib import contextmanager
-<<<<<<< HEAD
+from pathlib import Path
 from typing import Optional, Union
-=======
-from pathlib import Path
-from typing import List, Optional, Union
->>>>>>> 76023883
 
 import google
 import petl
