--- conflicted
+++ resolved
@@ -1014,23 +1014,6 @@
         else:
             csv_delimiter = ","
 
-<<<<<<< HEAD
-        if convert_dict_list_columns_to_json:
-            # Convert dict columns to JSON strings
-            for field in tbl.get_columns_type_stats():
-                if "dict" in field["type"] or "list" in field["type"]:
-                    new_petl = tbl.table.addfield(
-                        field["name"] + "_replace",
-                        lambda row: json.dumps(row[field["name"]]),  # noqa: B023
-                    )
-                    new_tbl = Table(new_petl)
-                    new_tbl.remove_column(field["name"])
-                    new_tbl.rename_column(field["name"] + "_replace", field["name"])
-                    new_tbl.materialize()
-                    tbl = new_tbl
-
-=======
->>>>>>> ce1a835d
         job_config = self._process_job_config(
             job_config=job_config,
             destination_table_name=table_name,
