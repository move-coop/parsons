--- conflicted
+++ resolved
@@ -473,17 +473,10 @@
         self,
         method: str,
         url: str,
-<<<<<<< HEAD
-        client: OAuth2APIConnector,
+        use_campaigns_client: bool = False,
         data: Optional[dict[str, Any]] = None,
         json: Optional[dict[str, Any]] = None,
         params: Optional[dict[str, Any]] = None,
-=======
-        use_campaigns_client: bool = False,
-        data: Optional[Dict[str, Any]] = None,
-        json: Optional[Dict[str, Any]] = None,
-        params: Optional[Dict[str, Any]] = None,
->>>>>>> 00807a9f
         retries: int = 2,
     ) -> Optional[Union[dict[str, Any], None]]:
         """
