--- conflicted
+++ resolved
@@ -1,8 +1,5 @@
 """NGPVAN Activist Code Endpoints"""
-<<<<<<< HEAD
-=======
 
->>>>>>> 9ef23168
 from parsons.etl.table import Table
 import logging
 
