"""NGPVAN Activist Code Endpoints"""

from parsons.etl.table import Table
import logging
logger = logging.getLogger(__name__)


class ActivistCodes(object):
    """
        .. note::
            To apply or remove activist codes, use the :meth:`toggle_activist_code` method.
    """

    def __init__(self, van_connection):

        self.connection = van_connection

    def get_activist_codes(self):
        """
        Get activist codes.

        `Returns:`
            Parsons Table
                See :ref:`parsons-table` for output options.
        """

        url = self.connection.uri + 'activistCodes'

<<<<<<< HEAD
        tbl = Table(self.connection.get_request(url))
        logger.info(f'Found {tbl.num_rows} activist codes.')
        return tbl
=======
        acs = self.connection.request_paginate(url)
        logger.debug(acs)
        logger.info(f'Found {acs.num_rows} activist codes.')

        return acs
>>>>>>> a9f74f02

    def get_activist_code(self, activist_code_id):
        """Get an activist code.

        `Args:`
            activist_code_id : int
                The activist code id.
        `Returns:`
            dict
        """

        url = self.connection.uri + f'activistCodes/{activist_code_id}'

<<<<<<< HEAD
        r = self.connection.get_request(url)
=======
        ac = self.connection.request(url)
        logger.debug(ac)
>>>>>>> a9f74f02
        logger.info(f'Found activist code {activist_code_id}.')
        return r<|MERGE_RESOLUTION|>--- conflicted
+++ resolved
@@ -26,17 +26,9 @@
 
         url = self.connection.uri + 'activistCodes'
 
-<<<<<<< HEAD
         tbl = Table(self.connection.get_request(url))
         logger.info(f'Found {tbl.num_rows} activist codes.')
         return tbl
-=======
-        acs = self.connection.request_paginate(url)
-        logger.debug(acs)
-        logger.info(f'Found {acs.num_rows} activist codes.')
-
-        return acs
->>>>>>> a9f74f02
 
     def get_activist_code(self, activist_code_id):
         """Get an activist code.
@@ -50,11 +42,6 @@
 
         url = self.connection.uri + f'activistCodes/{activist_code_id}'
 
-<<<<<<< HEAD
         r = self.connection.get_request(url)
-=======
-        ac = self.connection.request(url)
-        logger.debug(ac)
->>>>>>> a9f74f02
         logger.info(f'Found activist code {activist_code_id}.')
         return r