--- conflicted
+++ resolved
@@ -176,13 +176,13 @@
 
         delimiter = delimiter.capitalize()
 
-<<<<<<< HEAD
         json = {"description": 'A description',
                 "file": {
                     "columnDelimiter": delimiter,
                     "columns": columns,
                     "fileName": file_name,
                     "hasHeader": header,
+                    "hasQuotes": quotes,
                     "sourceUrl": file_url
                 },
                 "actions": [
@@ -195,36 +195,13 @@
                     {"type": "EMAIL",
                      "value": email}]
                 }
-=======
-        url = self.connection.uri + 'fileLoadingJobs'
-
-        post_data = {"description": 'A description',
-                     "file": {
-                         "columnDelimiter": delimiter,
-                         "columns": columns,
-                         "fileName": file_name,
-                         "hasHeader": header,
-                         "hasQuotes": quotes,
-                         "sourceUrl": file_url
-                     },
-                     "actions": [
-                         {"actionType": "score",
-                          "personIdColumn": id_column,
-                          "personIdType": id_type,
-                          "scoreColumn": score_column,
-                          "scoreId": score_id}],
-                     "listeners": [
-                         {"type": "EMAIL",
-                          "value": email}]
-                     }
->>>>>>> 3c153ebb
 
         if auto_average and auto_tolerance:
 
             json["actions"]["approvalCriteria"] = {"average": auto_average,
                                                    "tolerance": auto_tolerance}
 
-        r = self.connection.post_request('FileLoadingJobs', json=json)['jobId']
+        r = self.connection.post_request('fileLoadingJobs', json=json)['jobId']
         logger.info(f'Score loading job {r} created.')
         return r
 
@@ -273,29 +250,15 @@
 
         delimiter = delimiter.capitalize()
 
-<<<<<<< HEAD
         json = {"description": 'A description',
                 "file": {
                     "columnDelimiter": delimiter,
                     "columns": columns,
                     "fileName": file_name,
                     "hasHeader": header,
+                    "hasQuotes": quotes,
                     "sourceUrl": file_url
                 },
-=======
-        url = self.connection.uri + 'fileLoadingJobs'
-
-        post_data = {"description": 'A description',
-                     "file": {
-                         "columnDelimiter": delimiter,
-                         "columns": columns,
-                         "fileName": file_name,
-                         "hasHeader": header,
-                         "hasQuotes": quotes,
-                         "sourceUrl": file_url
-                     },
->>>>>>> 3c153ebb
-
                 "listeners": [
                     {"type": "EMAIL",
                      "value": email}]
@@ -320,6 +283,6 @@
 
         json['actions'] = actions
 
-        r = self.connection.post_request('FileLoadingJobs', json=json)['jobId']
+        r = self.connection.post_request('fileLoadingJobs', json=json)['jobId']
         logger.info(f'Score loading job {r} created.')
         return r