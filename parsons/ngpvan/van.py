--- conflicted
+++ resolved
@@ -16,15 +16,8 @@
 logger = logging.getLogger(__name__)
 
 
-<<<<<<< HEAD
-class VAN(People, Events, SavedLists, Folders, ExportJobs,
-          ActivistCodes, CanvassResponses, SurveyQuestions,
-          Codes, Scores, ScoreUpdates, FileLoadingJobs,
-          SupporterGroups, Signups, Locations, BulkImport):
-=======
 class VAN(People, Events, SavedLists, Folders, ExportJobs, ActivistCodes, CanvassResponses,
           SurveyQuestions, Codes, Scores, FileLoadingJobs, SupporterGroups, Signups, Locations):
->>>>>>> beeac51a
     """
     Returns the VAN class
 
