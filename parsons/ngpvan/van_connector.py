--- conflicted
+++ resolved
@@ -1,9 +1,4 @@
-<<<<<<< HEAD
-from requests import request as _request
 from suds.client import Client
-from parsons.etl.table import Table
-=======
->>>>>>> 45e21109
 import logging
 from parsons.utilities import check_env
 from parsons.utilities.api_connector import APIConnector
@@ -32,11 +27,6 @@
         self.db = db
         self.auth_name = auth_name
         self.auth = (self.auth_name, self.api_key + '|' + str(self.db_code))
-<<<<<<< HEAD
-
-        # Standardized API Connector.
-=======
->>>>>>> 45e21109
         self.api = APIConnector(self.uri, auth=self.auth, data_key='items')
 
         # We will not create the SOAP client unless we need to as this triggers checking for
