# Adapted from Gmail API tutorial https://developers.google.com/gmail/api
import io
import logging
import mimetypes
from abc import ABC, abstractmethod
from email.encoders import encode_base64
from email.mime.application import MIMEApplication
from email.mime.audio import MIMEAudio
from email.mime.base import MIMEBase
from email.mime.image import MIMEImage
from email.mime.multipart import MIMEMultipart
from email.mime.text import MIMEText
from email.utils import parseaddr
from pathlib import Path

from validate_email import validate_email

# BUG: can't send files equal to or larger than 6MB
# There is a possible fix
# `BUG-1` are the changes that would need to be made

# BUG-1
# import httplib2shim
# import sys

logger = logging.getLogger(__name__)


class SendMail(ABC):
    """SendMail base class for sending emails.

    This class is not designed to be used directly,
    as it has useful methods for composing messages and validating emails
    but does not contain all the required functionality in order
    to send a message. Rather it should be subclassed for each different type of
    email service, and those subclasses should define an __init__
    method (to set any instance attributes such as credentials) and a _send_message
    method (to implement the actual sending of the message).

    For an example of this subclassing in practice, look at the Gmail notification
    connector in parsons.notifications.gmail.
    """

    log = logger

    @abstractmethod
    def __init__(self, *args, **kwargs):
        pass

    @abstractmethod
    def _send_message(self, message):
        pass

    def _create_message_simple(self, sender, to, subject, message_text):
        """Create a text-only message for an email.

        `Args:`
            sender: str
                Email address of the sender.
            to: str
                Email address(es) of the recipient(s).
            subject: str
                The subject of the email message.
            message_text: str
                The text of the email message.
        `Returns:`
            An object passable to send_message to send
        """
        self.log.info("Creating a simple message...")

        message = MIMEText(message_text)
        message["to"] = to
        message["from"] = sender
        message["subject"] = subject

        return message

    def _create_message_html(self, sender, to, subject, message_text, message_html):
        """Create an html message for an email.

        `Args:`
            sender: str
                Email address of the sender.
            to: str
                Email address(es) of the recipient(s).
            subject: str
                The subject of the email message.
            message_text: str
                The text of the email message.
            message_html: str
                The html formatted text of the email message.
        `Returns:`
            An object passable to send_message to send
        """
        self.log.info("Creating an html message...")

        message = MIMEMultipart("alternative")
        message["subject"] = subject
        message["from"] = sender
        message["to"] = to
        if message_text:
            message.attach(MIMEText(message_text, "plain"))
        message.attach(MIMEText(message_html, "html"))

        return message

    def _create_message_attachments(
        self, sender, to, subject, message_text, files, message_html=None
    ):
        """Create a message for an email that includes an attachment.

        `Args:`
            sender: str
                Email address of the sender.
            to: str
                Email address of the receiver.
            subject: str
                The subject of the email message.
            message_text: str
                The text of the email message.
            files: list
                The path(s) to the file(s) to be attached.
            message_html: str
                Optional; The html formatted text of the email message.
        `Returns:`
            An object passable to send_message to send
        """
        self.log.info("Creating a message with attachments...")

        message = MIMEMultipart("alternative")
        message["to"] = to
        message["from"] = sender
        message["subject"] = subject

        msg = MIMEText(message_text, "plain")
        message.attach(msg)

        if message_html:
            html = MIMEText(message_html, "html")
            message.attach(html)

        for f in files:
            filename = getattr(f, "name", "file")
            file_bytes = b""

            if isinstance(f, io.StringIO):
                file_bytes = f.getvalue().encode()
            elif isinstance(f, io.BytesIO):
                file_bytes = f.getvalue()
            else:
<<<<<<< HEAD
                filename = os.path.basename(f)
=======
                filename = Path(f).name
>>>>>>> 76023883
                file_bytes = Path(f).read_bytes()

            content_type, encoding = mimetypes.guess_type(filename)
            self.log.debug(f"(File: {f}, Content-type: {content_type}, Encoding: {encoding})")

            if content_type is None or encoding is not None:
                content_type = "application/octet-stream"

            main_type, sub_type = content_type.split("/", 1)

            if main_type == "text":
                self.log.info("Added a text file.")
                msg = MIMEText(file_bytes, _subtype=sub_type, _charset="utf-8")

            elif main_type == "image":
                self.log.info("Added an image file.")
                msg = MIMEImage(file_bytes, _subtype=sub_type)
                msg.add_header("Content-ID", f"<{filename}>")

            elif main_type == "audio":
                self.log.info("Added an audio file.")
                msg = MIMEAudio(file_bytes, _subtype=sub_type)

            elif main_type == "application":
                self.log.info("Added an application file.")
                msg = MIMEApplication(file_bytes, _subtype=sub_type)

            else:
                self.log.info("Added an unknown-type file.")
                msg = MIMEBase(main_type, sub_type)
                msg.set_payload(file_bytes)
                encode_base64(msg)

            msg.add_header("Content-Disposition", "attachment", filename=filename)
            message.attach(msg)

        return message

    def _validate_email_string(self, str):
        self.log.debug(f"Validating email {str}...")
        realname, email_addr = parseaddr(str)

        if not email_addr:
            raise ValueError("Invalid email address.")

        if not validate_email(email_addr):
            raise ValueError("Invalid email address.")

        return True

    def send_email(self, sender, to, subject, message_text, message_html=None, files=None):
        """Send an email message.

        `Args:`
            sender: str
                Email address of the sender.
            to: str or list
                Email address(es) of the receiver(s). Must be in correct email
                string syntax. For example, `name@email.com` or
                `"Name" <email@email.com>`.
            subject: str
                The subject of the email message.
            message_text: str
                The text of the email message.
            message_html: str
                The html formatted text of the email message. If ommitted, the
                email is sent a text-only body.
            files: str or list
                The path to the file(s) to be attached.

        `Returns:`
            None
        """
        self.log.info("Preparing to send an email...")

        self.log.info("Validating email(s)")
        if isinstance(to, list):
            if len(to) == 0:
                raise EmptyListError("Must contain at least 1 email.")

            for e in to:
                self._validate_email_string(e)

            to = ", ".join(to)

        elif isinstance(to, str):
            self._validate_email_string(to)

        if not message_html and not files:
            msg_type = "simple"
            msg = self._create_message_simple(sender, to, subject, message_text)

        elif not files:
            msg_type = "html"
            msg = self._create_message_html(sender, to, subject, message_text, message_html)
        else:
            msg_type = "attachments"
            if isinstance(files, str):
                files = [files]

            msg = self._create_message_attachments(
                sender, to, subject, message_text, files, message_html
            )

        self.log.info(f"Sending a(n) {msg_type} email...")

        self._send_message(msg)

        self.log.info("Email sent succesfully.")


class EmptyListError(IndexError):
    """Throw when a list is empty that should contain at least 1 element."""

    pass<|MERGE_RESOLUTION|>--- conflicted
+++ resolved
@@ -148,11 +148,7 @@
             elif isinstance(f, io.BytesIO):
                 file_bytes = f.getvalue()
             else:
-<<<<<<< HEAD
-                filename = os.path.basename(f)
-=======
                 filename = Path(f).name
->>>>>>> 76023883
                 file_bytes = Path(f).read_bytes()
 
             content_type, encoding = mimetypes.guess_type(filename)
