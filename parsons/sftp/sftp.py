--- conflicted
+++ resolved
@@ -156,9 +156,6 @@
 
         return local_path
 
-<<<<<<< HEAD
-    def put_file(self, local_path, remote_path, connection=None):
-=======
     def get_table(self, remote_path):
         """
         Download a csv from the server and convert into a Parsons table.
@@ -179,8 +176,7 @@
 
         return Table.from_csv(self.get_file(remote_path))
 
-    def put_file(self, local_path, remote_path):
->>>>>>> edba5f9a
+    def put_file(self, local_path, remote_path, connection=None):
         """
         Put a file on the SFTP server
         `Args:`
