import json
import os
from base64 import b64decode, b64encode
from pathlib import Path

import click

PREFIX = "PRSNSENV"


def decode_credential(credential, save_path=None, export=True, echo=False):
    """Decode an encoded credential to a Python object.

    `Args:`
        credential: str
            An encoded credential.
        save_path: str
            The path for where to save the decoded credential.
        export: bool
            A flag for whether to export the decoded object to the environment.
            Defaults to true.
        echo: bool
            A flag for whether to print the decoded object. Defaults to False.
    `Returns:`
        dict
            The decoded object.
    """
    x = len(PREFIX)
    if credential[:x] != PREFIX:
        raise ValueError("Invalid Parsons variable.")

    decoded_str = b64decode(bytes(credential.replace(PREFIX, ""), "utf-8")).decode("utf-8")

    decoded_dict = json.loads(decoded_str)

    if save_path:
        with Path(save_path).open(mode="w") as f:
            f.write(json.dumps(decoded_dict))

    if export:
        for key, val in decoded_dict.items():
            os.environ[key] = str(val)

    if echo:
        print(decoded_dict)

    return decoded_dict


def encode_from_json_str(credential):
    """Encode credential(s) from a json string.

    `Args:`
        credential: str
            The credential json string to be encoded.
    `Returns:`
        str
            The encoded credential.
    """
    data = json.loads(credential)

    json_str = json.dumps(data)
    encoded_str = PREFIX + b64encode(bytes(json_str, "utf-8")).decode("utf-8")

    return encoded_str


def encode_from_json_file(credential_file):
    """Encode credential(s) from a json file.

    `Args:`
        credential_file: str
            The path to the json file with the credential to be encoded.
    `Returns:`
        str
            The encoded credential.
    """
<<<<<<< HEAD
    with open(credential_file) as f:
=======
    with Path(credential_file).open(mode="r") as f:
>>>>>>> 76023883
        data = json.load(f)

    json_str = json.dumps(data)
    encoded_str = PREFIX + b64encode(bytes(json_str, "utf-8")).decode("utf-8")

    return encoded_str


def encode_from_env(env_variables):
    """Encode credential(s) from the current environment.

    `Args:`
        env_variables: list
            The list of credentials from the environment to be encoded.
    `Returns:`
        str
            The encoded credential.
    """
    data = {}
    for var in env_variables:
        data[var] = os.environ[var]

    json_str = json.dumps(data)
    encoded_str = PREFIX + b64encode(bytes(json_str, "utf-8")).decode("utf-8")

    return encoded_str


def encode_from_dict(credential):
    """Encode credential(s) from a dictionary.

    `Args:`
        credential: dict
            The list of credentials from the environment to be encoded.
    `Returns:`
        str
            The encoded credential.
    """
    data_str = json.dumps(credential)
    encoded_str = PREFIX + b64encode(bytes(data_str, "utf-8")).decode("utf-8")

    return encoded_str


@click.command(options_metavar="[-e [-f] | -d [-xp] [-o <file>]]")
@click.argument("credential", metavar="credential")
@click.option(
    "--encode",
    "-e",
    "fn",
    flag_value="encode",
    default=True,
    help="Endcode a credential.",
)
@click.option("--decode", "-d", "fn", flag_value="decode", help="Decode an encoded credential.")
@click.option(
    "-f",
    "is_file",
    is_flag=True,
    help=("Treat <credential> as a path to a file. Only valid with --encode."),
)
@click.option(
    "-o",
    "save_path",
    default="",
    metavar="<file>",
    help="The path for where to save the decoded credential.",
)
@click.option(
    "-x",
    "no_export",
    is_flag=True,
    default=False,
    help=("Do not export the variable to the environment. Only valid with --decode."),
)
@click.option("-s", "suppress", is_flag=True, default=False, help=("Suppress the output."))
def main(credential, fn, is_file=False, save_path="", no_export=False, suppress=False):
    """A command line tool to encode and decode credentials.

    Use this tool when the credentials for a service are split into multiple
    parts, and you'd rather deal with them as one variable. For example, to
    connect to a Redshift database, you need 5 parts: username, password,
    database name, host name, and port. With this tool, you could encode those
    5 pieces into one string variable, which can be stored as an environment
    variable, in another credential storage system like Civis's, or whatever
    you need.

    When encoding (-e, --encode) credentials, the valid types are json string,
    path to a josn file, or a list. If passing a list, comma-separate with no
    space, the names of the environment variables to encode.

    Encoding examples:
    \b
    # Encoding a json string. Note: this assumes the output of json.dumps(str).
    `python env_tools.py -e '{"key": "val", "key2": "val2"}'`

    \b
    # Encoding a json file.
    `python env_tools.py -e -f /path/to/credentials.json`

    \b
    # Encoding a list currenct environment variables.
    `python env_tools.py -e env_var1,env_var2,env_ var3`
    """
    if fn == "encode":
        if is_file:
            enc_cred = encode_from_json_file(credential)
        else:
            try:
                cred = json.loads(credential)
                enc_cred = encode_from_dict(cred)
            except json.decoder.JSONDecodeError:
                cred = credential.split(",")
                enc_cred = encode_from_env(cred)
        if not suppress:
            print(enc_cred)
    elif fn == "decode":
        decode_credential(credential, save_path, not no_export, not suppress)
    else:
        raise ValueError("Invalid function selected. Use --help for help.")


if __name__ == "__main__":
    main()<|MERGE_RESOLUTION|>--- conflicted
+++ resolved
@@ -75,11 +75,7 @@
         str
             The encoded credential.
     """
-<<<<<<< HEAD
-    with open(credential_file) as f:
-=======
     with Path(credential_file).open(mode="r") as f:
->>>>>>> 76023883
         data = json.load(f)
 
     json_str = json.dumps(data)
