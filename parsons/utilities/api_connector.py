from requests import request as _request
from requests.exceptions import HTTPError
import logging
from simplejson.errors import JSONDecodeError

logger = logging.getLogger(__name__)


class APIConnector(object):
    """
    The API Connector is a low level class for API requests that other connectors
    can utilize. It is understood that there are many standards for REST APIs and it will be
    difficult to create a universal connector. The goal of this class is create series
    of utilities that can be mixed and matched to, hopefully, meet the needs of the specific
    API.

    `Args:`
        uri: str
            The base uri for the api. Must include a trailing '/' (e.g. ``http://myapi.com/v1/``)
        headers: dict
            The request headers
        auth: dict
            The request authorization parameters
        pagination_key: str
            The name of the key in the response json where the pagination url is
            located. Required for pagination.
        data_key: str
            The name of the key in the response json where the data is contained. Required
            if the data is nested in the response json
    `Returns`:
        APIConnector class
    """

    def __init__(self, uri, headers=None, auth=None, pagination_key=None, data_key=None):

        self.uri = uri
        self.headers = headers
        self.auth = auth
        self.pagination_key = pagination_key
        self.data_key = data_key

    def request(self, url, req_type, json=None, data=None, params=None):
        """
        Base request using requests libary.

        `Args:`
            url: str
                The url request string
            req_type: str
                The request type. One of GET, POST, PATCH, DELETE, OPTIONS
            json: dict
                The payload of the request object. By using json, it will automatically
                serialize the dictionary
            data: str or byte or dict
                The payload of the request object. Use instead of json in some instances.
            params: dict
                The parameters to append to the url (e.g. http://myapi.com/things?id=1)
            raise_on_error:
                If the request yields an error status code (anything above 400), raise an
                error. In most cases, this should be True, however in some cases, if you
                are looping through data, you might want to ignore individual failures.

        `Returns:`
            requests response
        """

        return _request(req_type, url, headers=self.headers, auth=self.auth, json=json, data=data,
                        params=params)

    def get_request(self, url, params=None):
        """
        Make a GET request.

        Args:
            url: str
                A complete and valid url for the api request
            params: dict
                The request parameters
        Returns:
                A requests response object
        """

<<<<<<< HEAD
        r = self.request(self.uri + url, 'GET', params=params)
        logger.debug(r)

=======
        r = self.request(url, 'GET', params=params)
>>>>>>> 00de01e4
        self.validate_response(r)
        logger.debug(r.json())

        return r.json()

    def post_request(self, url, params=None, data=None, json=None, success_codes=[200, 204, 201]):
        """
        Make a POST request.

        `Args:`
            url: str
                A complete and valid url for the api request
            params: dict
                The request parameters
            data: str or file
                A data object to post
            json: dict
                A JSON object to post
            success_code: int
                The expected success code to be returned
        `Returns:`
            A requests response object
        """

        r = self.request(self.uri + url, 'POST', params=params, data=data, json=json)

        # Validate the response and lift up an errors.
        self.validate_response(r)

        # Check for a valid success code for the POST. Some APIs return messages with the
        # success code and some do not. Be able to account for both of these types.
        if r.status_code in success_codes:
            if self.json_check(r):
                return r.json()
            else:
                return r.status_code

    def delete_request(self, url, params=None, success_codes=[204, 201]):
        """
        Make a DELETE request.

        Args:
            url: str
                A complete and valid url for the api request
            params: dict
                The request parameters
            success_codes: int
                The expected success codes to be returned
        Returns:
                A requests response object or status code
        """

        r = self.request(self.uri + url, 'DELETE', params=params)

        self.validate_response(r)

        # Check for a valid success code for the POST. Some APIs return messages with the
        # success code and some do not. Be able to account for both of these types.
        if r.status_code in success_codes:
            if self.json_check(r):
                return r.json()
            else:
                return r.status_code

    def put_request(self, url, data=None, json=None, params=None, success_codes=[204, 201]):
        """
        Make a PUT request.

        Args:
            url: str
                A complete and valid url for the api request
            params: dict
                The request parameters
            data: str or file
                A data object to post
            json: dict
                A JSON object to post
        Returns:
                A requests response object
        """

        r = self.request(self.uri + url, 'PUT', params=params, data=data, json=json)

        self.validate_response(r)

        if r.status_code in success_codes:
            if self.json_check(r):
                return r.json()
            else:
                return r.status_code

    def patch_request(self, url, params=None, data=None, json=None, success_codes=[204, 201]):
        """
        Make a PATCH request.

        `Args:`
            url: str
                A complete and valid url for the api request
            params: dict
                The request parameters
            data: str or file
                A data object to post
            json: dict
                A JSON object to post
            success_codes: int
                The expected success codes to be returned
        `Returns:`
            A requests response object
        """

        r = self.request(self.uri + url, 'PATCH', params=params, data=data, json=json)

        self.validate_response(r)

        # Check for a valid success code for the POST. Some APIs return messages with the
        # success code and some do not. Be able to account for both of these types.
        if r.status_code in success_codes:
            if self.json_check(r):
                return r.json()
            else:
                return r.status_code

    def validate_response(self, resp):
        """
        Validate that the response is not an error code. If it is, then raise an error
        and display the error message.

        `Args:`
            resp: object
                A response object
        """

        if resp.status_code >= 400:

            if resp.reason:
                message = f'HTTP error occurred ({resp.status_code}): {resp.reason}'
            else:
                message = f'HTTP error occurred ({resp.status_code})'

            # Some errors return JSONs with useful info about the error. Return it if exists.
            if self.json_check(resp):
                raise HTTPError(f'{message}, json: {resp.json()}')
            else:
                raise HTTPError(message)

    def data_parse(self, resp):
        """
        Determines if the response json has nested data. If it is nested, it just returns the
        data. This is useful in dealing with requests that might return multiple records, while
        others might return only a single record.

        `Args:`
            resp:
                A response dictionary
        `Returns:`
            dict
                A dictionary of data.
        """

        # To Do: Some response jsons are enclosed in a list. Need to deal with unpacking and/or
        # not assuming that it is going to be a dict.

        # In some instances responses are just lists.
        if isinstance(resp, list):
            return resp

        if self.data_key and self.data_key in resp.keys():
            return resp[self.data_key]
        else:
            return resp

    # There are many different ways in which APIs indicate whether there is a next page
    # of data following the initial request. The goal is build out a series of utilities
    # that mean most of the most common use cases.

    def next_page_check_url(self, resp):
        """
        Check to determine if there is a next page. This requires that the response json
        contains a pagination key that is empty if there is not a next page.

        `Args:`
            resp:
                A response dictionary
        `Returns:
            boolean
        """

        # To Do: Some response jsons are enclosed in a list. Need to deal with unpacking and/or
        # not assuming that it is going to be a dict.

        if self.pagination_key and self.pagination_key in resp.keys():
            if resp[self.pagination_key]:
                return True
        else:
            return False

    def json_check(self, resp):
        """
        Check to see if a response has a json included in it.
        """

        try:
            resp.json()
            return True
        except JSONDecodeError:
            return False<|MERGE_RESOLUTION|>--- conflicted
+++ resolved
@@ -80,13 +80,7 @@
                 A requests response object
         """
 
-<<<<<<< HEAD
-        r = self.request(self.uri + url, 'GET', params=params)
-        logger.debug(r)
-
-=======
         r = self.request(url, 'GET', params=params)
->>>>>>> 00de01e4
         self.validate_response(r)
         logger.debug(r.json())
 
