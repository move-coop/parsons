import os


<<<<<<< HEAD
def check(env, field, *args):
=======
def check(env, field):
>>>>>>> cc84748b
    """
    Check if an environment variable has been set. If it has not been set
    and the passed field or arguments have not been passed, then raise an
    error.
    """
<<<<<<< HEAD
    if not field and not args:
=======
    if not field:
>>>>>>> cc84748b
        try:
            return os.environ[env]
        except KeyError:
            raise KeyError(f'No {env} found. Store as environment variable or '
                           f'pass as an argument.')
    return field<|MERGE_RESOLUTION|>--- conflicted
+++ resolved
@@ -1,21 +1,14 @@
 import os
 
 
-<<<<<<< HEAD
-def check(env, field, *args):
-=======
 def check(env, field):
->>>>>>> cc84748b
     """
     Check if an environment variable has been set. If it has not been set
     and the passed field or arguments have not been passed, then raise an
     error.
     """
-<<<<<<< HEAD
-    if not field and not args:
-=======
+
     if not field:
->>>>>>> cc84748b
         try:
             return os.environ[env]
         except KeyError:
