--- conflicted
+++ resolved
@@ -267,11 +267,7 @@
             ``True`` if data in the file and ``False`` if not.
     """
 
-<<<<<<< HEAD
-    return os.stat(file_path).st_size != 0
-=======
     return Path(file_path).stat().st_size != 0
->>>>>>> 76023883
 
 
 def generate_tempfile(suffix=None, create=False):
