--- conflicted
+++ resolved
@@ -56,11 +56,8 @@
     "Q", # flake8-quotes (Q)
     "TC", # flake8-type-checking (TC)
     "YTT", # flake8-2020 (YTT)
-<<<<<<< HEAD
     "SIM", # flake8-simplify (SIM)
-=======
     "PTH", # flake8-use-pathlib (PTH)
->>>>>>> 76023883
     "ISC", # flake8-implicit-str-concat (ISC)
 ]
 ignore = [
