[tool.ruff]
# Exclude a variety of commonly ignored directories.
include = [
    "**/*.py",
]
exclude = [
    ".bzr",
    ".direnv",
    ".eggs",
    ".git",
    ".git-rewrite",
    ".hg",
    ".ipynb_checkpoints",
    ".mypy_cache",
    ".nox",
    ".pants.d",
    ".pyenv",
    ".pytest_cache",
    ".pytype",
    ".ruff_cache",
    ".svn",
    ".tox",
    ".venv",
    ".vscode",
    "__pypackages__",
    "_build",
    "buck-out",
    "build",
    "dist",
    "node_modules",
    "site-packages",
    "venv",
]

# Default line length is 88
# Changed to 100 to match previous pyproject black config
line-length = 100
indent-width = 4

# Assume Python 3.9
target-version = "py39"

[tool.ruff.lint]
# Enable Pyflakes (`F`) and a subset of the pycodestyle (`E`)  codes by default.
# Unlike Flake8, Ruff doesn't enable pycodestyle warnings (`W`) or
# McCabe complexity (`C901`) by default.
select = [
<<<<<<< HEAD
    "E", # pycodestyle errors
    "C4", # flake8-comprehensions (C4)
=======
    "E", # pycodestyle errors (E)
    "W", # pycodestyle warnings (W)
>>>>>>> 25826345
    "F", # Pyflakes (F)
    "I", # isort (I)
    "TID", # flake8-tidy-imports (TID)
    "ICN", # flake8-import-conventions (ICN)
    "Q", # flake8-quotes (Q)
    "TC", # flake8-type-checking (TC)
    "YTT", # flake8-2020 (YTT)
    "ISC", # flake8-implicit-str-concat (ISC)
]
ignore = [
    "E501", # line-too-long (E501)
]

# Allow fix for all enabled rules (when `--fix`) is provided.
fixable = ["ALL"]
unfixable = []

[tool.ruff.format]
# Like Black, use double quotes for strings.
quote-style = "double"

# Like Black, indent with spaces, rather than tabs.
indent-style = "space"

# Like Black, respect magic trailing commas.
skip-magic-trailing-comma = false

# Like Black, automatically detect the appropriate line ending.
line-ending = "auto"

# Enable auto-formatting of code examples in docstrings. Markdown,
# reStructuredText code/literal blocks and doctests are all supported.
#
# This is currently disabled by default, but it is planned for this
# to be opt-out in the future.
docstring-code-format = false

# Set the line length limit used when formatting code snippets in
# docstrings.
#
# This only has an effect when the `docstring-code-format` setting is
# enabled.
docstring-code-line-length = "dynamic"

[tool.pytest.ini_options]
addopts = "-rf --cov=parsons -n auto"
testpaths = [
    "test",
]
filterwarnings = [
    # Warnings triggered by libraries we use (not our own code)
    "ignore:invalid escape sequence:SyntaxWarning", # typically due to using "/" in docstrings that aren't raw strings
    "ignore:invalid escape sequence:DeprecationWarning", # typically due to using "/" in docstrings that aren't raw strings
    "ignore:Use ProtectionLevel enum instead:DeprecationWarning", # braintree throws these
    "ignore:Use protection_level parameter instead:DeprecationWarning", # braintree throws these
    "ignore:Argument login_or_token is deprecated:DeprecationWarning",
]

[tool.bandit]
exclude_dirs = [
    ".venv/",
    "test"
]

[tool.isort]
profile = "hug"
src_paths = [
    "parsons/",
    "test/",
    "useful_resources/",
]

[tool.coverage.run]
branch = true
relative_files = true

[tool.coverage.paths]
source = [
    "parsons/",
    ]<|MERGE_RESOLUTION|>--- conflicted
+++ resolved
@@ -45,13 +45,9 @@
 # Unlike Flake8, Ruff doesn't enable pycodestyle warnings (`W`) or
 # McCabe complexity (`C901`) by default.
 select = [
-<<<<<<< HEAD
-    "E", # pycodestyle errors
-    "C4", # flake8-comprehensions (C4)
-=======
     "E", # pycodestyle errors (E)
     "W", # pycodestyle warnings (W)
->>>>>>> 25826345
+    "C4", # flake8-comprehensions (C4)
     "F", # Pyflakes (F)
     "I", # isort (I)
     "TID", # flake8-tidy-imports (TID)
