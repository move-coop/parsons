[tool.ruff]
# Exclude a variety of commonly ignored directories.
include = [
    "parsons/**/*.py",
    "test/**/*.py",
    "useful_resources/**/*.py"
]
exclude = [
    ".bzr",
    ".direnv",
    ".eggs",
    ".git",
    ".git-rewrite",
    ".hg",
    ".ipynb_checkpoints",
    ".mypy_cache",
    ".nox",
    ".pants.d",
    ".pyenv",
    ".pytest_cache",
    ".pytype",
    ".ruff_cache",
    ".svn",
    ".tox",
    ".venv",
    ".vscode",
    "__pypackages__",
    "_build",
    "buck-out",
    "build",
    "dist",
    "node_modules",
    "site-packages",
    "venv",
]

# Default line length is 88 
# Changed to 100 to match previous pyproject black config
line-length = 100
indent-width = 4

# Assume Python 3.8
target-version = "py39"

[tool.ruff.lint]
# Enable Pyflakes (`F`) and a subset of the pycodestyle (`E`)  codes by default.
# Unlike Flake8, Ruff doesn't enable pycodestyle warnings (`W`) or
# McCabe complexity (`C901`) by default.
select = [
    "E", # pycodestyle errors
<<<<<<< HEAD
    "DTZ", # flake8-datetimez (DTZ)
=======
>>>>>>> fc0639d3
    "F", # Pyflakes (F)
    "I", # isort (I)
    "TID", # flake8-tidy-imports (TID)
    "ICN", # flake8-import-conventions (ICN)
    "Q", # flake8-quotes (Q)
    "TC", # flake8-type-checking (TC)
<<<<<<< HEAD
=======
    "ISC", # flake8-implicit-str-concat (ISC)
>>>>>>> fc0639d3
]
ignore = [
    "E501", # line-too-long (E501)
]

# Allow fix for all enabled rules (when `--fix`) is provided.
fixable = ["ALL"]
unfixable = []

[tool.ruff.format]
# Like Black, use double quotes for strings.
quote-style = "double"

# Like Black, indent with spaces, rather than tabs.
indent-style = "space"

# Like Black, respect magic trailing commas.
skip-magic-trailing-comma = false

# Like Black, automatically detect the appropriate line ending.
line-ending = "auto"

# Enable auto-formatting of code examples in docstrings. Markdown,
# reStructuredText code/literal blocks and doctests are all supported.
#
# This is currently disabled by default, but it is planned for this
# to be opt-out in the future.
docstring-code-format = false

# Set the line length limit used when formatting code snippets in
# docstrings.
#
# This only has an effect when the `docstring-code-format` setting is
# enabled.
docstring-code-line-length = "dynamic"

[tool.pytest.ini_options]
addopts = "-rf --cov=parsons -n auto"
testpaths = [
    "test",
]
filterwarnings = [
    # Warnings triggered by libraries we use (not our own code)
    "ignore:invalid escape sequence:SyntaxWarning", # typically due to using "/" in docstrings that aren't raw strings
    "ignore:invalid escape sequence:DeprecationWarning", # typically due to using "/" in docstrings that aren't raw strings
    "ignore:Use ProtectionLevel enum instead:DeprecationWarning", # braintree throws these
    "ignore:Use protection_level parameter instead:DeprecationWarning", # braintree throws these
    "ignore:Argument login_or_token is deprecated:DeprecationWarning",
]

[tool.bandit]
exclude_dirs = [
    ".venv/"
]

[tool.isort]
profile = "hug"
src_paths = [
    "parsons/",
    "test/",
    "useful_resources/"
]

[tool.coverage.run]
branch = true
relative_files = true

[tool.coverage.paths]
source = [
    "parsons/",
    ]<|MERGE_RESOLUTION|>--- conflicted
+++ resolved
@@ -48,20 +48,14 @@
 # McCabe complexity (`C901`) by default.
 select = [
     "E", # pycodestyle errors
-<<<<<<< HEAD
     "DTZ", # flake8-datetimez (DTZ)
-=======
->>>>>>> fc0639d3
     "F", # Pyflakes (F)
     "I", # isort (I)
     "TID", # flake8-tidy-imports (TID)
     "ICN", # flake8-import-conventions (ICN)
     "Q", # flake8-quotes (Q)
     "TC", # flake8-type-checking (TC)
-<<<<<<< HEAD
-=======
     "ISC", # flake8-implicit-str-concat (ISC)
->>>>>>> fc0639d3
 ]
 ignore = [
     "E501", # line-too-long (E501)
