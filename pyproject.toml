--- conflicted
+++ resolved
@@ -47,10 +47,7 @@
 # Unlike Flake8, Ruff doesn't enable pycodestyle warnings (`W`) or
 # McCabe complexity (`C901`) by default.
 select = [
-<<<<<<< HEAD
     "BLE", # flake8-blind-except (BLE)
-=======
->>>>>>> fc0639d3
     "E", # pycodestyle errors
     "F", # Pyflakes (F)
     "I", # isort (I)
@@ -58,11 +55,8 @@
     "ICN", # flake8-import-conventions (ICN)
     "Q", # flake8-quotes (Q)
     "TC", # flake8-type-checking (TC)
-<<<<<<< HEAD
     "YTT", # flake8-2020 (YTT)
-=======
     "ISC", # flake8-implicit-str-concat (ISC)
->>>>>>> fc0639d3
 ]
 ignore = [
     "E501", # line-too-long (E501)
