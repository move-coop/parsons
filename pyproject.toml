[tool.ruff]
# Exclude a variety of commonly ignored directories.
include = [
    "parsons/**/*.py",
    "test/**/*.py",
    "useful_resources/**/*.py"
]
exclude = [
    ".bzr",
    ".direnv",
    ".eggs",
    ".git",
    ".git-rewrite",
    ".hg",
    ".ipynb_checkpoints",
    ".mypy_cache",
    ".nox",
    ".pants.d",
    ".pyenv",
    ".pytest_cache",
    ".pytype",
    ".ruff_cache",
    ".svn",
    ".tox",
    ".venv",
    ".vscode",
    "__pypackages__",
    "_build",
    "buck-out",
    "build",
    "dist",
    "node_modules",
    "site-packages",
    "venv",
]

# Default line length is 88 
# Changed to 100 to match previous pyproject black config
line-length = 100
indent-width = 4

# Assume Python 3.8
target-version = "py39"

[tool.ruff.lint]
# Enable Pyflakes (`F`) and a subset of the pycodestyle (`E`)  codes by default.
# Unlike Flake8, Ruff doesn't enable pycodestyle warnings (`W`) or
# McCabe complexity (`C901`) by default.
select = [
    "E", # pycodestyle errors
    "F", # Pyflakes (F)
    "I", # isort (I)
    "TID", # flake8-tidy-imports (TID)
    "ICN", # flake8-import-conventions (ICN)
    "Q", # flake8-quotes (Q)
    "TC", # flake8-type-checking (TC)
<<<<<<< HEAD
    "YTT", # flake8-2020 (YTT)
=======
    "ISC", # flake8-implicit-str-concat (ISC)
>>>>>>> fc0639d3
]
ignore = [
    "E501", # line-too-long (E501)
]

# Allow fix for all enabled rules (when `--fix`) is provided.
fixable = ["ALL"]
unfixable = []

[tool.ruff.format]
# Like Black, use double quotes for strings.
quote-style = "double"

# Like Black, indent with spaces, rather than tabs.
indent-style = "space"

# Like Black, respect magic trailing commas.
skip-magic-trailing-comma = false

# Like Black, automatically detect the appropriate line ending.
line-ending = "auto"

# Enable auto-formatting of code examples in docstrings. Markdown,
# reStructuredText code/literal blocks and doctests are all supported.
#
# This is currently disabled by default, but it is planned for this
# to be opt-out in the future.
docstring-code-format = false

# Set the line length limit used when formatting code snippets in
# docstrings.
#
# This only has an effect when the `docstring-code-format` setting is
# enabled.
docstring-code-line-length = "dynamic"

[tool.pytest.ini_options]
addopts = "-rf --cov=parsons -n auto"
testpaths = [
    "test",
]
filterwarnings = [
    # Warnings triggered by libraries we use (not our own code)
    "ignore:invalid escape sequence:SyntaxWarning", # typically due to using "/" in docstrings that aren't raw strings
    "ignore:invalid escape sequence:DeprecationWarning", # typically due to using "/" in docstrings that aren't raw strings
    "ignore:Use ProtectionLevel enum instead:DeprecationWarning", # braintree throws these
    "ignore:Use protection_level parameter instead:DeprecationWarning", # braintree throws these
    "ignore:Argument login_or_token is deprecated:DeprecationWarning",
]

[tool.bandit]
exclude_dirs = [
    ".venv/"
]

[tool.isort]
profile = "hug"
src_paths = [
    "parsons/",
    "test/",
    "useful_resources/"
]

[tool.coverage.run]
branch = true
relative_files = true

[tool.coverage.paths]
source = [
    "parsons/",
    ]<|MERGE_RESOLUTION|>--- conflicted
+++ resolved
@@ -54,11 +54,8 @@
     "ICN", # flake8-import-conventions (ICN)
     "Q", # flake8-quotes (Q)
     "TC", # flake8-type-checking (TC)
-<<<<<<< HEAD
     "YTT", # flake8-2020 (YTT)
-=======
     "ISC", # flake8-implicit-str-concat (ISC)
->>>>>>> fc0639d3
 ]
 ignore = [
     "E501", # line-too-long (E501)
