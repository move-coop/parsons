--- conflicted
+++ resolved
@@ -11,7 +11,6 @@
 ruff==0.11.7
 testfixtures==8.3.0
 
-<<<<<<< HEAD
 # Unpinned transient dependencies
 future>=0.18
 iniconfig>=2
@@ -19,12 +18,12 @@
 
 # Additional minimum versions for compatibility
 nodeenv>=1.4  # pre-commit depends on nodeenv>=0.11.1, but nodeenv requires pipes until 1.4
-=======
+
 # Build and publish requirements
+build==1.2.2.post1
 cibuildwheel==2.23.0
 twine==6.1.0
 wheel==0.45.1
->>>>>>> 584eb084
 
 # Docs Requirements
 myst-parser==3.0.1;python_version<'3.10'
