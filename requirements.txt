--- conflicted
+++ resolved
@@ -36,13 +36,8 @@
 simple-salesforce==1.11.6
 simplejson==3.16.0
 slackclient==1.3.0
-<<<<<<< HEAD
-sqlalchemy >= 1.4.22, != 1.4.33, < 2.0.0 # Prefect does not work with 1.4.33 and >=2.0.0 has breaking changes
+sqlalchemy >= 1.4.22, != 1.4.33, < 3.0.0 # Prefect does not work with 1.4.33 and >=2.0.0 has breaking changes
 suds-py3==1.4.5.0
-=======
-sqlalchemy >= 1.4.22, != 1.4.33, < 3.0.0 # Prefect does not work with 1.4.33 and >=2.0.0 has breaking changes
-suds-py3==1.4.4.1
->>>>>>> 7e855e8f
 surveygizmo==1.2.3
 twilio==8.2.1
 urllib3==1.26.19
