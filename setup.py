import os
from setuptools import find_packages
from distutils.core import setup


def main():
    limited_deps = os.environ.get("PARSONS_LIMITED_DEPENDENCIES", "")
    if limited_deps.strip().upper() in ("1", "YES", "TRUE", "ON"):
        install_requires = [
            "petl",
            "python-dateutil",
            "requests",
            "requests_oauthlib",
            "simplejson",
        ]
        extras_require = {
            "airtable": ["airtable-python-wrapper"],
            "alchemer": ["surveygizmo"],
            "azure": ["azure-storage-blob"],
            "box": ["boxsdk"],
            "braintree": ["braintree"],
            "civis": ["civis"],
            "facebook": ["joblib", "facebook-business"],
            "geocode": ["censusgeocode"],
            "github": ["PyGitHub"],
            "google": [
                "apiclient",
                "google-api-python-client",
                "google-cloud-bigquery",
                "google-cloud-storage",
                "gspread",
                "httplib2",
                "oauth2client",
                "validate-email",
            ],
            "mysql": ["mysql-connector-python", "SQLAlchemy"],
            "newmode": ["newmode"],
            "ngpvan": ["suds-py3"],
            "postgres": ["psycopg2-binary", "SQLAlchemy"],
            "redshift": ["boto3", "psycopg2-binary", "SQLAlchemy"],
            "s3": ["boto3"],
            "salesforce": ["simple-salesforce"],
            "sftp": ["paramiko"],
            "slack": ["slackclient"],
            "smtp": ["validate-email"],
            "targetsmart": ["xmltodict"],
            "twilio": ["twilio"],
            "zoom": ["PyJWT"],
        }
        extras_require["all"] = sorted(
            {lib for libs in extras_require.values() for lib in libs}
        )
    else:
        THIS_DIR = os.path.abspath(os.path.dirname(__file__))
        with open(os.path.join(THIS_DIR, "requirements.txt")) as reqs:
            install_requires = reqs.read().strip().split("\n")
        # No op for forward-compatibility
        extras_require = {"all": []}

    setup(
        name="parsons",
        version="1.0.0",
        author="The Movement Cooperative",
        author_email="info@movementcooperative.org",
<<<<<<< HEAD
        url="https://github.com/move-coop/parsons",
=======
        url="https://github.com/movementcoop/parsons",
>>>>>>> ee4ec8b9
        keywords=["PROGRESSIVE", "API", "ETL"],
        packages=find_packages(),
        install_requires=install_requires,
        extras_require=extras_require,
        classifiers=[
            "Development Status :: 3 - Alpha",
            "Intended Audience :: Developers",
            "Programming Language :: Python :: 3.7",
            "Programming Language :: Python :: 3.8",
            "Programming Language :: Python :: 3.9",
            "Programming Language :: Python :: 3.10",
        ],
        python_requires=">=3.7.0,<3.11.0",
    )


if __name__ == "__main__":
    main()<|MERGE_RESOLUTION|>--- conflicted
+++ resolved
@@ -62,11 +62,7 @@
         version="1.0.0",
         author="The Movement Cooperative",
         author_email="info@movementcooperative.org",
-<<<<<<< HEAD
-        url="https://github.com/move-coop/parsons",
-=======
         url="https://github.com/movementcoop/parsons",
->>>>>>> ee4ec8b9
         keywords=["PROGRESSIVE", "API", "ETL"],
         packages=find_packages(),
         install_requires=install_requires,
