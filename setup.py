--- conflicted
+++ resolved
@@ -31,12 +31,8 @@
             "facebook": ["joblib", "facebook-business"],
             "geocode": [
                 "censusgeocode @ git+https://github.com/fitnr/censusgeocode.git@1824f5d558ff6378dc4359b44c9cf535a2ba205f",
-<<<<<<< HEAD
-                "urllib3",
-=======
-                "urllib3==1.26.19;python_version<'3.10'",
-                "urllib3==2.6.0;python_version>='3.10'",
->>>>>>> 6ac0df74
+                "urllib3 >= 1.26.19;python_version < '3.10'",
+                "urllib3 >= 2.6.0;python_version >= '3.10'",
             ],
             "github": ["PyGitHub"],
             "google": [
