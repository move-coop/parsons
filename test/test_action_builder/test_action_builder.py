import json
import unittest

import pytest
import requests_mock

from parsons import ActionBuilder, Table
from test.utils import assert_matching_tables


class TestActionBuilder(unittest.TestCase):
    @requests_mock.Mocker()
    def setUp(self, m):
        self.subdomain = "fake_subdomain"
        self.campaign = "fake-campaign"
        self.api_url = "https://{}.actionbuilder.org/api/rest/v1/campaigns/{}".format(
            self.subdomain, self.campaign
        )
        self.api_key = "fake_key"

        self.bldr = ActionBuilder(
            api_token=self.api_key, subdomain=self.subdomain, campaign=self.campaign
        )

        self.fake_datetime = "2023-05-19T00:00:00.000Z"
        self.fake_date = "2023-05-19"

        self.fake_tag_1 = "Fake Tag 1"
        self.fake_tag_2 = "Fake Tag 2"
        self.fake_tag_3 = "Fake Tag 3"
        self.fake_tag_4 = "Fake Tag 3"

        self.fake_field_1 = "Fake Field 1"
        self.fake_section = "Fake Section 1"

        self.fake_tags_list_1 = {
            "per_page": 2,
            "page": 1,
            "total_pages": 9,
            "_embedded": {
                "osdi:tags": [
                    {
                        "origin_system": "Action Builder",
                        "identifiers": ["action_builder:fake-action-builder-id-1"],
                        "created_date": self.fake_datetime,
                        "modified_date": self.fake_datetime,
                        "name": self.fake_tag_1,
                        "action_builder:section": self.fake_section,
                        "action_builder:field": self.fake_field_1,
                        "action_builder:field_type": "standard",
                        "action_builder:locked": False,
                        "action_builder:allow_multiple_responses": False,
                    },
                    {
                        "origin_system": "Action Builder",
                        "identifiers": ["action_builder:fake-action-builder-id-2"],
                        "created_date": self.fake_datetime,
                        "modified_date": self.fake_datetime,
                        "name": self.fake_tag_2,
                        "action_builder:section": self.fake_section,
                        "action_builder:field": self.fake_field_1,
                        "action_builder:field_type": "standard",
                        "action_builder:locked": False,
                        "action_builder:allow_multiple_responses": False,
                    },
                ]
            },
        }

        self.fake_tag_name_search_result = {
            "per_page": 1,
            "page": 1,
            "total_pages": 1,
            "_embedded": {
                "osdi:tags": [
                    {
                        "origin_system": "Action Builder",
                        "identifiers": ["action_builder:fake-action-builder-id-1"],
                        "created_date": self.fake_datetime,
                        "modified_date": self.fake_datetime,
                        "name": self.fake_tag_1,
                        "action_builder:section": self.fake_section,
                        "action_builder:field": self.fake_field_1,
                        "action_builder:field_type": "standard",
                        "action_builder:locked": False,
                        "action_builder:allow_multiple_responses": False,
                    }
                ]
            },
        }

        self.fake_tags_list_2 = {
            "per_page": 2,
            "page": 2,
            "total_pages": 9,
            "_embedded": {
                "osdi:tags": [
                    {
                        "origin_system": "Action Builder",
                        "identifiers": ["action_builder:fake-action-builder-id-3"],
                        "created_date": self.fake_datetime,
                        "modified_date": self.fake_datetime,
                        "name": self.fake_tag_3,
                        "action_builder:section": self.fake_section,
                        "action_builder:field": self.fake_field_1,
                        "action_builder:field_type": "standard",
                        "action_builder:locked": False,
                        "action_builder:allow_multiple_responses": False,
                    },
                    {
                        "origin_system": "Action Builder",
                        "identifiers": ["action_builder:fake-action-builder-id-4"],
                        "created_date": self.fake_datetime,
                        "modified_date": self.fake_datetime,
                        "name": self.fake_tag_4,
                        "action_builder:section": self.fake_section,
                        "action_builder:field": self.fake_field_1,
                        "action_builder:field_type": "standard",
                        "action_builder:locked": False,
                        "action_builder:allow_multiple_responses": False,
                    },
                ]
            },
        }

        self.fake_tags_list = (
            self.fake_tags_list_1["_embedded"]["osdi:tags"]
            + self.fake_tags_list_2["_embedded"]["osdi:tags"]
        )

        self.fake_field_values = {
            "Fake Field 2": "Fake Tag 5",
            self.fake_field_1: self.fake_tag_4,
        }

        self.fake_tagging = [
            {
                "action_builder:name": self.fake_tag_4,
                "action_builder:field": self.fake_field_1,
                "action_builder:section": self.fake_section,
            },
            {
                "action_builder:name": "Fake Tag 5",
                "action_builder:field": "Fake Field 2",
                "action_builder:section": self.fake_section,
            },
        ]

        self.fake_entity_id = "fake-entity-id-1"

        self.fake_upserted_response = {
            "origin_system": "Action Builder",
            "identifiers": [f"action_builder:{self.fake_entity_id}"],
            "created_date": self.fake_datetime,
            "modified_date": self.fake_datetime,
            "action_builder:entity_type": "Person",
            "given_name": "Fakey",
            "family_name": "McFakerson",
            "preferred_language": "en",
            "email_addresses": [
                {
                    "action_builder:identifier": "action_builder:fake-email-id-1",
                    "address": "fakey@mcfakerson.com",
                    "address_type": "Work",
                    "status": "unsubscribed",
                    "source": "api",
                }
            ],
        }

        self.fake_upsert_person = {
            "person": {
                "identifiers": [f"action_builder:{self.fake_entity_id}"],
                "created_date": self.fake_datetime,
                "modified_date": self.fake_datetime,
                "action_builder:entity_type": "Person",
                "given_name": "Fakey",
                "family_name": "McFakerson",
                "preferred_language": "en",
                "email_addresses": [
                    {
                        "action_builder:identifier": "action_builder:fake-email-id-1",
                        "address": "fakey@mcfakerson.com",
                        "address_type": "Work",
                        "status": "unsubscribed",
                    }
                ],
            }
        }

        self.fake_insert_person = {
            "entity_type": "Person",
            "data": {
                "person": {
                    "given_name": "Fakey",
                    "family_name": "McFakerson",
                    "email_addresses": [
                        {"address": "fakey@mcfakerson.com", "status": "unsubscribed"}
                    ],
                    "created_date": self.fake_datetime,
                    "modified_date": self.fake_datetime,
                }
            },
        }

        self.fake_update_person = {
            k: v for k, v in self.fake_insert_person.items() if k != "entity_type"
        }
        self.fake_update_person["identifier"] = [f"action_builder:{self.fake_entity_id}"]

        self.fake_tag_id = "fake_tag_id"
        self.fake_tagging_id = "fake_tagging_id"
        self.fake_remove_tag_resp = {"message": "Tag has been removed from Taggable Logbook"}

        # self.fake_connection = {"person_id": "fake-entity-id-2"}
        self.fake_connection = {
            "person_id": "fake-entity-id-2",
            "identifiers": ["action_builder:fake-connection-id"],
        }

    @requests_mock.Mocker()
    def test_get_page_max_cap(self, m):
        m.get(
            f"{self.api_url}/tags?page=2&per_page=25",
            text=json.dumps(self.fake_tags_list_2),
        )
        assert self.bldr._get_page(self.campaign, "tags", 2, per_page=25) == self.bldr._get_page(
            self.campaign, "tags", 2, per_page=26
        )

    @requests_mock.Mocker()
    def test_get_page(self, m):
        m.get(
            f"{self.api_url}/tags?page=2&per_page=2",
            text=json.dumps(self.fake_tags_list_2),
        )
        assert self.bldr._get_page(self.campaign, "tags", 2, 2) == self.fake_tags_list_2

    @requests_mock.Mocker()
    def test_get_all_records(self, m):
        m.get(
            f"{self.api_url}/tags?page=1&per_page=25",
            text=json.dumps(self.fake_tags_list_1),
        )
        m.get(
            f"{self.api_url}/tags?page=2&per_page=25",
            text=json.dumps(self.fake_tags_list_2),
        )
        m.get(
            f"{self.api_url}/tags?page=3&per_page=25",
            text=json.dumps({"_embedded": {"osdi:tags": []}}),
        )
        assert_matching_tables(
            self.bldr._get_all_records(self.campaign, "tags"),
            Table(self.fake_tags_list),
        )

    @requests_mock.Mocker()
    def test_get_all_records_limit(self, m):
        m.get(
            f"{self.api_url}/tags?page=1&per_page=25",
            text=json.dumps(self.fake_tags_list_1),
        )
        m.get(
            f"{self.api_url}/tags?page=2&per_page=25",
            text=json.dumps(self.fake_tags_list_2),
        )
        m.get(
            f"{self.api_url}/tags?page=3&per_page=25",
            text=json.dumps({"_embedded": {"osdi:tags": []}}),
        )
        limit_count = 2
        assert_matching_tables(
            self.bldr._get_all_records(self.campaign, "tags", limit=limit_count),
            Table(self.fake_tags_list[0:limit_count]),
        )

    @requests_mock.Mocker()
    def test_get_campaign_tags(self, m):
        m.get(
            f"{self.api_url}/tags?page=1&per_page=25",
            text=json.dumps(self.fake_tags_list_1),
        )
        m.get(
            f"{self.api_url}/tags?page=2&per_page=25",
            text=json.dumps(self.fake_tags_list_2),
        )
        m.get(
            f"{self.api_url}/tags?page=3&per_page=25",
            text=json.dumps({"_embedded": {"osdi:tags": []}}),
        )
        assert_matching_tables(self.bldr.get_campaign_tags(), Table(self.fake_tags_list))

    @requests_mock.Mocker()
    def test_get_tag_by_name(self, m):
        m.get(
            f"{self.api_url}/tags?filter=name eq '{self.fake_tag_1}'",
            text=json.dumps(self.fake_tag_name_search_result),
        )
        m.get(
            f"{self.api_url}/tags?page=2&per_page=25&filter=name eq '{self.fake_tag_1}'",
            text=json.dumps({"_embedded": {"osdi:tags": []}}),
        )
        assert_matching_tables(
            self.bldr.get_tag_by_name(self.fake_tag_1),
            Table([self.fake_tags_list_1["_embedded"]["osdi:tags"][0]]),
        )

    def prepare_dict_key_intersection(self, dict1, dict2):
        # Internal method to compare a reference dict to a new incoming one, keeping only common
        # keys whose values are not lists (i.e. nested).

        common_keys = {
            key for key, value in dict1.items() if key in dict2 and not isinstance(value, list)
        }

        dict1_comp = {key: value for key, value in dict1.items() if key in common_keys}

        dict2_comp = {key: value for key, value in dict2.items() if key in common_keys}

        return dict1_comp, dict2_comp

    @requests_mock.Mocker()
    def test_upsert_entity(self, m):
        m.post(f"{self.api_url}/people", text=json.dumps(self.fake_upserted_response))

        # Flatten and remove items added for spreadable arguments
        upsert_person = self.fake_upsert_person["person"]
        upsert_response = self.bldr._upsert_entity(self.fake_upsert_person, self.campaign)

        person_comp, upsert_response_comp = self.prepare_dict_key_intersection(
            upsert_person, upsert_response
        )

        upsert_email = upsert_person["email_addresses"][0]
        response_email = upsert_response["email_addresses"][0]

        email_comp, response_email_comp = self.prepare_dict_key_intersection(
            upsert_email, response_email
        )

        assert person_comp == upsert_response_comp
        assert email_comp == response_email_comp

    @requests_mock.Mocker()
    def test_insert_entity_record(self, m):
        m.post(f"{self.api_url}/people", text=json.dumps(self.fake_upserted_response))

        # Flatten and remove items added for spreadable arguments
        insert_person = {
            **{k: v for k, v in self.fake_insert_person.items() if k != "data"},
            **self.fake_insert_person["data"]["person"],
        }
        insert_response = self.bldr.insert_entity_record(**self.fake_insert_person)

        person_comp, insert_response_comp = self.prepare_dict_key_intersection(
            insert_person, insert_response
        )

        assert person_comp == insert_response_comp

    @requests_mock.Mocker()
    def test_update_entity_record(self, m):
        m.post(f"{self.api_url}/people", text=json.dumps(self.fake_upserted_response))

        # Flatten and remove items added for spreadable arguments
        update_person = {
            **{k: v for k, v in self.fake_update_person.items() if k != "data"},
            **self.fake_update_person["data"]["person"],
        }
        update_response = self.bldr.update_entity_record(**self.fake_update_person)

        person_comp, update_response_comp = self.prepare_dict_key_intersection(
            update_person, update_response
        )

        assert person_comp == update_response_comp

    @requests_mock.Mocker()
    def test_remove_entity_record_from_campaign(self, m):
        m.delete(
            f"{self.api_url}/people/{self.fake_entity_id}",
            json="{'message': 'Entity has been removed from the campaign'}",
        )

        remove_response = self.bldr.remove_entity_record_from_campaign(self.fake_entity_id)

        assert remove_response == "{'message': 'Entity has been removed from the campaign'}"

    def tagging_callback(self, request, context):
        # Internal method for returning the constructed tag data to test

        post_data = request.json()
        tagging_data = post_data["add_tags"]

        # Force the sort to allow for predictable comparison
        return sorted(tagging_data, key=lambda k: k["action_builder:name"])

    @requests_mock.Mocker()
    def test_add_section_field_values_to_record(self, m):
        m.post(f"{self.api_url}/people", json=self.tagging_callback)
        add_tags_response = self.bldr.add_section_field_values_to_record(
            self.fake_entity_id, self.fake_section, self.fake_field_values
        )
        assert add_tags_response == self.fake_tagging

    @requests_mock.Mocker()
    def test_remove_tagging(self, m):
        m.delete(
            f"{self.api_url}/tags/{self.fake_tag_id}/taggings/{self.fake_tagging_id}",
            json=self.fake_remove_tag_resp,
        )
        remove_tag_resp = self.bldr.remove_tagging(
            tag_id=self.fake_tag_id, tagging_id=self.fake_tagging_id
        )
        assert remove_tag_resp == self.fake_remove_tag_resp
<<<<<<< HEAD
=======

    @requests_mock.Mocker()
    def test_remove_tagging_missing_tag(self, m):
        m.delete(
            f"{self.api_url}/tags/{self.fake_tag_id}/taggings/{self.fake_tagging_id}",
            json=self.fake_remove_tag_resp,
        )
        with pytest.raises(ValueError, match="Please supply a tag_name or tag_id"):
            self.bldr.remove_tagging(tag_id=None, tag_name=None, tagging_id=self.fake_tagging_id)

    @requests_mock.Mocker()
    def test_remove_tagging_missing_identifiers(self, m):
        m.delete(
            f"{self.api_url}/tags/{self.fake_tag_id}/taggings/{self.fake_tagging_id}",
            json=self.fake_remove_tag_resp,
        )
        with pytest.raises(
            ValueError, match="Please supply an entity or connection identifier, or a tagging id"
        ):
            self.bldr.remove_tagging(tag_id=self.fake_tag_id, tagging_id=None, identifier=None)
>>>>>>> 49495d23

    def connect_callback(self, request, context):
        # Internal method for returning constructed connection data to test

        post_data = request.json()
        connection_data = post_data

        if request.method != "PUT":
            connection_data = post_data["connection"]

        url_pieces = [x for x in request.url.split("/") if x]

        # Grab ID if connections is penultimate in url path
        if url_pieces.index("connections") == len(url_pieces) - 2:
            connection_data["identifiers"] = [f"action_builder:{url_pieces[-1]}"]
        return connection_data

    @requests_mock.Mocker()
    def test_upsert_connection(self, m):
        m.post(
            f"{self.api_url}/people/{self.fake_entity_id}/connections",
            json=self.connect_callback,
        )
        connect_response = self.bldr.upsert_connection([self.fake_entity_id, "fake-entity-id-2"])
        assert connect_response == {
            **{k: v for k, v in self.fake_connection.items() if k != "identifiers"},
            **{"inactive": False},
        }
<<<<<<< HEAD
=======

    @requests_mock.Mocker()
    def test_upsert_connection_missing_identifiers(self, m):
        m.post(
            f"{self.api_url}/people/{self.fake_entity_id}/connections",
            json=self.connect_callback,
        )
        with pytest.raises(ValueError, match="Must provide identifiers as a list"):
            self.bldr.upsert_connection(self.fake_entity_id)
        with pytest.raises(ValueError, match="Must provide exactly two identifiers"):
            self.bldr.upsert_connection([self.fake_entity_id])
            self.bldr.upsert_connection(
                [self.fake_entity_id, "fake-entity-id-2", "fake-entity-id-3"]
            )

    @requests_mock.Mocker()
    def test_upsert_connection_tag_data(self, m):
        m.post(
            f"{self.api_url}/people/{self.fake_entity_id}/connections",
            json=self.connect_callback,
        )
        with pytest.raises(ValueError, match="Must provide tag_data as a dict or list of dicts"):
            self.bldr.upsert_connection(
                [self.fake_entity_id, "fake-entity-id-2"], tag_data=["string", "yarn"]
            )

    @requests_mock.Mocker()
    def test_upsert_connection_reactivate(self, m):
        m.post(
            f"{self.api_url}/people/{self.fake_entity_id}/connections",
            json=self.connect_callback,
        )
        connect_response = self.bldr.upsert_connection(
            [self.fake_entity_id, "fake-entity-id-2"], reactivate=True
        )
        assert not connect_response["inactive"]
        connect_response = self.bldr.upsert_connection(
            [self.fake_entity_id, "fake-entity-id-2"], reactivate=False
        )
        assert "inactive" not in connect_response.keys()
>>>>>>> 49495d23

    @requests_mock.Mocker()
    def test_deactivate_connection_post(self, m):
        m.post(
            f"{self.api_url}/people/{self.fake_entity_id}/connections",
            json=self.connect_callback,
        )
        connect_response = self.bldr.deactivate_connection(
            self.fake_entity_id, to_identifier="fake-entity-id-2"
        )
        assert connect_response == {
            **{k: v for k, v in self.fake_connection.items() if k != "identifiers"},
            **{"inactive": True},
        }

    @requests_mock.Mocker()
    def test_deactivate_connection_put(self, m):
        conn_endpoint = f"{self.api_url}/people/{self.fake_entity_id}/connections"
        conn_endpoint += "/fake-connection-id"
        m.put(
            conn_endpoint,
            json=self.connect_callback,
        )
        connect_response = self.bldr.deactivate_connection(
            self.fake_entity_id, connection_identifier="fake-connection-id"
        )
        assert connect_response == {
            **{k: v for k, v in self.fake_connection.items() if k != "person_id"},
            **{"inactive": True},
<<<<<<< HEAD
        }
=======
        }

    @requests_mock.Mocker()
    def test_deactivate_connection_missing_identifiers(self, m):
        m.post(
            f"{self.api_url}/people/{self.fake_entity_id}/connections",
            json=self.connect_callback,
        )
        with pytest.raises(
            ValueError, match="Must provide a connection ID or an ID for the second entity"
        ):
            self.bldr.deactivate_connection(self.fake_entity_id, to_identifier=None)
>>>>>>> 49495d23
<|MERGE_RESOLUTION|>--- conflicted
+++ resolved
@@ -414,8 +414,6 @@
             tag_id=self.fake_tag_id, tagging_id=self.fake_tagging_id
         )
         assert remove_tag_resp == self.fake_remove_tag_resp
-<<<<<<< HEAD
-=======
 
     @requests_mock.Mocker()
     def test_remove_tagging_missing_tag(self, m):
@@ -436,7 +434,6 @@
             ValueError, match="Please supply an entity or connection identifier, or a tagging id"
         ):
             self.bldr.remove_tagging(tag_id=self.fake_tag_id, tagging_id=None, identifier=None)
->>>>>>> 49495d23
 
     def connect_callback(self, request, context):
         # Internal method for returning constructed connection data to test
@@ -465,8 +462,6 @@
             **{k: v for k, v in self.fake_connection.items() if k != "identifiers"},
             **{"inactive": False},
         }
-<<<<<<< HEAD
-=======
 
     @requests_mock.Mocker()
     def test_upsert_connection_missing_identifiers(self, m):
@@ -507,7 +502,6 @@
             [self.fake_entity_id, "fake-entity-id-2"], reactivate=False
         )
         assert "inactive" not in connect_response.keys()
->>>>>>> 49495d23
 
     @requests_mock.Mocker()
     def test_deactivate_connection_post(self, m):
@@ -537,9 +531,6 @@
         assert connect_response == {
             **{k: v for k, v in self.fake_connection.items() if k != "person_id"},
             **{"inactive": True},
-<<<<<<< HEAD
-        }
-=======
         }
 
     @requests_mock.Mocker()
@@ -551,5 +542,4 @@
         with pytest.raises(
             ValueError, match="Must provide a connection ID or an ID for the second entity"
         ):
-            self.bldr.deactivate_connection(self.fake_entity_id, to_identifier=None)
->>>>>>> 49495d23
+            self.bldr.deactivate_connection(self.fake_entity_id, to_identifier=None)