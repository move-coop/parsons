--- conflicted
+++ resolved
@@ -190,12 +190,7 @@
 
         downloaded_file = Path(box.download_file(str(path_filename)))
 
-<<<<<<< HEAD
-        with open(uploaded_file) as uploaded, open(downloaded_file) as downloaded:
-            assert str(uploaded.read()) == str(downloaded.read())
-=======
         self.assertEqual(uploaded_file.read_text(), downloaded_file.read_text())
->>>>>>> 76023883
 
     def test_get_item_id(self) -> None:
         # Count on environment variables being set
