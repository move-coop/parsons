--- conflicted
+++ resolved
@@ -28,18 +28,6 @@
         assert table[0]["NAME"] == "Illinois"
         assert isinstance(table, Table)
 
-<<<<<<< HEAD
-        @requests_mock.Mocker()
-        def test_get_census_mock_test(self, m):
-            year = "2019"
-            dataset_acronym = "/acs/acs1"
-            variables = "NAME,B01001_001E"
-            location = "for=us:1"
-            test_json = {"NAME": "United States", "B01001_001E": "328239523", "us": "1"}
-            table = m.census.get_census(year, dataset_acronym, variables, location, json=test_json)
-            assert table[0]["B01001_001E"] == "328239523"
-            assert table[0]["NAME"] == "United States"
-=======
     @patch.dict(os.environ, {"CENSUS_API_KEY": "mock_api_key"})
     @requests_mock.Mocker()
     def test_get_census_mock_test(self, m):
@@ -62,6 +50,5 @@
 
         table = census.get_census(year, dataset_acronym, variables, location)
 
-        self.assertEqual(table[0]["B01001_001E"], "328239523")
-        self.assertEqual(table[0]["NAME"], "United States")
->>>>>>> 3f4e3220
+        assert table[0]["B01001_001E"] == "328239523"
+        assert table[0]["NAME"] == "United States"