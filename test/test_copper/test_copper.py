--- conflicted
+++ resolved
@@ -226,11 +226,7 @@
             row_start = page_number * page_size
             row_finish = row_start + page_size
 
-<<<<<<< HEAD
-        with open(f"{_dir}/{context.headers['filename']}") as json_file:
-=======
         with (_dir / context.headers["filename"]).open(mode="r") as json_file:
->>>>>>> 76023883
             response = json.load(json_file)
 
         if isinstance(response, list):
@@ -516,11 +512,7 @@
     def test_process_custom_fields(self):
         # Using same json file and processed data in testing both process_ and get_ methods
 
-<<<<<<< HEAD
-        with open(f"{_dir}/custom_fields_search.json") as json_file:
-=======
         with (_dir / "custom_fields_search.json").open(mode="r") as json_file:
->>>>>>> 76023883
             fake_response = json.load(json_file)
 
         fake_processed = self.cp.process_custom_fields(fake_response)
