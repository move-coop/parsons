--- conflicted
+++ resolved
@@ -67,11 +67,7 @@
 
         self.assertTrue(file_path.is_file())
 
-<<<<<<< HEAD
-        with open(file_path) as f:
-=======
         with file_path.open(mode="r") as f:
->>>>>>> 76023883
             cred = json.load(f)
 
         self.assertDictEqual(cred, expected)
