--- conflicted
+++ resolved
@@ -62,21 +62,12 @@
 
         expected = {"ENC_VAR1": "encoded-variable-1", "ENC_VAR2": "enc-var-2"}
 
-<<<<<<< HEAD
-        file_path = f"{self.tmp_folder}/saved_credentials.json"
-        assert not os.path.isfile(file_path)
-=======
         file_path = Path(self.tmp_folder) / "saved_credentials.json"
         self.assertFalse(file_path.is_file())
->>>>>>> 76023883
 
         ct.decode_credential(encoded_cred, export=False, save_path=str(file_path))
 
-<<<<<<< HEAD
-        assert os.path.isfile(file_path)
-=======
         self.assertTrue(file_path.is_file())
->>>>>>> 76023883
 
         with file_path.open(mode="r") as f:
             cred = json.load(f)
