--- conflicted
+++ resolved
@@ -148,12 +148,7 @@
             "</tbody>\n"
             "</table>\n"
         )
-<<<<<<< HEAD
-        with open(html_file) as f:
-            self.assertEqual(f.read(), html)
-=======
         self.assertEqual(Path(html_file).read_text(), html)
->>>>>>> 76023883
 
     def test_to_temp_html(self):
         # Test write to object
@@ -176,12 +171,7 @@
             "</tbody>\n"
             "</table>\n"
         )
-<<<<<<< HEAD
-        with open(path) as f:
-            self.assertEqual(f.read(), html)
-=======
         self.assertEqual(path.read_text(), html)
->>>>>>> 76023883
 
     def _assert_expected_csv(self, path, orig_tbl):
         result_tbl = Table.from_csv(path)
@@ -210,12 +200,7 @@
     def test_from_csv_string(self):
         path = self.tbl.to_csv()
         # Pull the file into a string
-<<<<<<< HEAD
-        with open(path) as f:
-            csv_string = f.read()
-=======
         csv_string = Path(path).read_text()
->>>>>>> 76023883
 
         result_tbl = Table.from_csv_string(csv_string)
         assert_matching_tables(self.tbl, result_tbl)
