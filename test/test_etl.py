--- conflicted
+++ resolved
@@ -151,12 +151,7 @@
             "</tbody>\n"
             "</table>\n"
         )
-<<<<<<< HEAD
-        with open(html_file, "r") as f:
-            assert f.read() == html
-=======
         self.assertEqual(Path(html_file).read_text(), html)
->>>>>>> 76023883
 
     def test_to_temp_html(self):
         # Test write to object
@@ -179,12 +174,7 @@
             "</tbody>\n"
             "</table>\n"
         )
-<<<<<<< HEAD
-        with open(path, "r") as f:
-            assert f.read() == html
-=======
         self.assertEqual(path.read_text(), html)
->>>>>>> 76023883
 
     def _assert_expected_csv(self, path, orig_tbl):
         result_tbl = Table.from_csv(path)
@@ -234,12 +224,7 @@
             path = Path(tempdir) / "empty.csv"
             path.open(mode="a").close()
 
-<<<<<<< HEAD
-            with pytest.raises(ValueError, match="CSV file is empty"):
-                Table.from_csv(path)
-=======
             self.assertRaises(ValueError, Table.from_csv, str(path))
->>>>>>> 76023883
 
     def test_to_csv_zip(self):
         my_zip = "myzip.zip"
