import unittest
from pathlib import Path
from unittest.mock import patch

import requests_mock
from github.GithubException import UnknownObjectException

from parsons import GitHub, Table
from parsons.github.github import ParsonsGitHubError

_dir = Path(__file__).parent


class TestGitHub(unittest.TestCase):
    def setUp(self):
        self.github = GitHub(access_token="token")

    @requests_mock.Mocker()
    def test_wrap_github_404(self, m):
        with patch("github.Github.get_repo") as get_repo_mock:
            get_repo_mock.side_effect = UnknownObjectException("", "")
            with self.assertRaises(ParsonsGitHubError):
                self.github.get_repo("octocat/Hello-World")

    @requests_mock.Mocker()
    def test_get_repo(self, m):
<<<<<<< HEAD
        with open(os.path.join(_dir, "test_data", "test_get_repo.json")) as f:
            m.get(requests_mock.ANY, text=f.read())
=======
        m.get(requests_mock.ANY, text=(_dir / "test_data" / "test_get_repo.json").read_text())
>>>>>>> 76023883
        repo = self.github.get_repo("octocat/Hello-World")
        self.assertEqual(repo["id"], 1296269)
        self.assertEqual(repo["name"], "Hello-World")

    @requests_mock.Mocker()
    def test_list_repo_issues(self, m):
<<<<<<< HEAD
        with open(os.path.join(_dir, "test_data", "test_get_repo.json")) as f:
            m.get("https://api.github.com:443/repos/octocat/Hello-World", text=f.read())
        with open(os.path.join(_dir, "test_data", "test_list_repo_issues.json")) as f:
            m.get(
                "https://api.github.com:443/repos/octocat/Hello-World/issues",
                text=f.read(),
            )
=======
        m.get(
            "https://api.github.com:443/repos/octocat/Hello-World",
            text=(_dir / "test_data" / "test_get_repo.json").read_text(),
        )
        m.get(
            "https://api.github.com:443/repos/octocat/Hello-World/issues",
            text=(_dir / "test_data" / "test_list_repo_issues.json").read_text(),
        )
>>>>>>> 76023883
        issues_table = self.github.list_repo_issues("octocat/Hello-World")
        self.assertIsInstance(issues_table, Table)
        self.assertEqual(len(issues_table.table), 2)
        self.assertEqual(issues_table[0]["id"], 1)
        self.assertEqual(issues_table[0]["title"], "Found a bug")

    @requests_mock.Mocker()
    def test_download_file(self, m):
<<<<<<< HEAD
        with open(os.path.join(_dir, "test_data", "test_get_repo.json")) as f:
            m.get("https://api.github.com:443/repos/octocat/Hello-World", text=f.read())
        with open(os.path.join(_dir, "test_data", "test_download_file.csv")) as f:
            m.get(
                "https://raw.githubusercontent.com/octocat/Hello-World/testing/data.csv",
                text=f.read(),
            )

        file_path = self.github.download_file("octocat/Hello-World", "data.csv", branch="testing")
        with open(file_path) as f:
            file_contents = f.read()
=======
        m.get(
            "https://api.github.com:443/repos/octocat/Hello-World",
            text=(_dir / "test_data" / "test_get_repo.json").read_text(),
        )
        m.get(
            "https://raw.githubusercontent.com/octocat/Hello-World/testing/data.csv",
            text=(_dir / "test_data" / "test_download_file.csv").read_text(),
        )

        file_path = self.github.download_file("octocat/Hello-World", "data.csv", branch="testing")
        file_contents = Path(file_path).read_text()
>>>>>>> 76023883

        self.assertEqual(file_contents, "header\ndata\n")<|MERGE_RESOLUTION|>--- conflicted
+++ resolved
@@ -24,27 +24,13 @@
 
     @requests_mock.Mocker()
     def test_get_repo(self, m):
-<<<<<<< HEAD
-        with open(os.path.join(_dir, "test_data", "test_get_repo.json")) as f:
-            m.get(requests_mock.ANY, text=f.read())
-=======
         m.get(requests_mock.ANY, text=(_dir / "test_data" / "test_get_repo.json").read_text())
->>>>>>> 76023883
         repo = self.github.get_repo("octocat/Hello-World")
         self.assertEqual(repo["id"], 1296269)
         self.assertEqual(repo["name"], "Hello-World")
 
     @requests_mock.Mocker()
     def test_list_repo_issues(self, m):
-<<<<<<< HEAD
-        with open(os.path.join(_dir, "test_data", "test_get_repo.json")) as f:
-            m.get("https://api.github.com:443/repos/octocat/Hello-World", text=f.read())
-        with open(os.path.join(_dir, "test_data", "test_list_repo_issues.json")) as f:
-            m.get(
-                "https://api.github.com:443/repos/octocat/Hello-World/issues",
-                text=f.read(),
-            )
-=======
         m.get(
             "https://api.github.com:443/repos/octocat/Hello-World",
             text=(_dir / "test_data" / "test_get_repo.json").read_text(),
@@ -53,7 +39,6 @@
             "https://api.github.com:443/repos/octocat/Hello-World/issues",
             text=(_dir / "test_data" / "test_list_repo_issues.json").read_text(),
         )
->>>>>>> 76023883
         issues_table = self.github.list_repo_issues("octocat/Hello-World")
         self.assertIsInstance(issues_table, Table)
         self.assertEqual(len(issues_table.table), 2)
@@ -62,19 +47,6 @@
 
     @requests_mock.Mocker()
     def test_download_file(self, m):
-<<<<<<< HEAD
-        with open(os.path.join(_dir, "test_data", "test_get_repo.json")) as f:
-            m.get("https://api.github.com:443/repos/octocat/Hello-World", text=f.read())
-        with open(os.path.join(_dir, "test_data", "test_download_file.csv")) as f:
-            m.get(
-                "https://raw.githubusercontent.com/octocat/Hello-World/testing/data.csv",
-                text=f.read(),
-            )
-
-        file_path = self.github.download_file("octocat/Hello-World", "data.csv", branch="testing")
-        with open(file_path) as f:
-            file_contents = f.read()
-=======
         m.get(
             "https://api.github.com:443/repos/octocat/Hello-World",
             text=(_dir / "test_data" / "test_get_repo.json").read_text(),
@@ -86,6 +58,5 @@
 
         file_path = self.github.download_file("octocat/Hello-World", "data.csv", branch="testing")
         file_contents = Path(file_path).read_text()
->>>>>>> 76023883
 
         self.assertEqual(file_contents, "header\ndata\n")