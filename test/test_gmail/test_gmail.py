import base64
import email
import json
import os
import shutil
import tempfile
import unittest
from pathlib import Path

import requests_mock

from parsons import Gmail

_dir = Path(__file__).parent


class TestGmail(unittest.TestCase):
    @requests_mock.Mocker()
    def setUp(self, m):
        self.tmp_folder = tempfile.mkdtemp()
        self.credentials_file = f"{self.tmp_folder}/credentials.json"
        self.token_file = f"{self.tmp_folder}/token.json"

        Path(self.credentials_file).write_text(
            json.dumps(
                {
                    "installed": {
                        "client_id": "someclientid.apps.googleusercontent.com",
                        "project_id": "some-project-id-12345",
                        "auth_uri": "https://accounts.google.com/o/oauth2/auth",
                        "token_uri": "https://www.googleapis.com/oauth2/v3/token",
                        "auth_provider_x509_cert_url": "https://www.googleapis.com/oauth2/v1/certs",
                        "client_secret": "someclientsecret",
                        "redirect_uris": [
                            "urn:ietf:wg:oauth:2.0:oob",
                            "http://localhost",
                        ],
                    }
                }
            )
        )

        Path(self.token_file).write_text(
            json.dumps(
                {
                    "access_token": "someaccesstoken",
                    "client_id": "some-client-id.apps.googleusercontent.com",
                    "client_secret": "someclientsecret",
                    "refresh_token": "1/refreshrate",
                    "token_expiry": "2030-02-20T23:28:09Z",
                    "token_uri": "https://www.googleapis.com/oauth2/v3/token",
                    "user_agent": None,
                    "revoke_uri": "https://oauth2.googleapis.com/revoke",
                    "id_token": None,
                    "id_token_jwt": None,
                    "token_response": {
                        "access_token": "someaccesstoken",
                        "expires_in": 3600000,
                        "scope": "https://www.googleapis.com/auth/gmail.send",
                        "token_type": "Bearer",
                    },
                    "scopes": ["https://www.googleapis.com/auth/gmail.send"],
                    "token_info_uri": "https://oauth2.googleapis.com/tokeninfo",
                    "invalid": False,
                    "_class": "OAuth2Credentials",
                    "_module": "oauth2client.client",
                }
            )
        )

        self.gmail = Gmail(self.credentials_file, self.token_file)

    def tearDown(self):
        # Delete tmp folder and files
        shutil.rmtree(self.tmp_folder)

    def test_create_message_simple(self):
        sender = "Sender <sender@email.com>"
        to = "Recepient <recepient@email.com>"
        subject = "This is a test email"
        message_text = "The is the message text of the email"

        msg = self.gmail._create_message_simple(sender, to, subject, message_text)
        raw = self.gmail._encode_raw_message(msg)

        decoded = email.message_from_bytes(base64.urlsafe_b64decode(bytes(raw["raw"], "utf-8")))

        expected_items = [
            ("Content-Type", 'text/plain; charset="us-ascii"'),
            ("MIME-Version", "1.0"),
            ("Content-Transfer-Encoding", "7bit"),
            ("to", to),
            ("from", sender),
            ("subject", subject),
        ]

        # Check the metadata
        self.assertListEqual(decoded.items(), expected_items)

        # Check the message
        self.assertEqual(decoded.get_payload(), message_text)

        # Check the number of parts
        expected_parts = 1
        self.assertEqual(sum([1 for i in decoded.walk()]), expected_parts)

    def test_create_message_html(self):
        sender = "Sender <sender@email.com>"
        to = "Recepient <recepient@email.com>"
        subject = "This is a test html email"
        message_text = "The is the message text of the email"
        message_html = "<p>This is the html message part of the email</p>"

        msg = self.gmail._create_message_html(sender, to, subject, message_text, message_html)
        raw = self.gmail._encode_raw_message(msg)

        decoded = email.message_from_bytes(base64.urlsafe_b64decode(bytes(raw["raw"], "utf-8")))

        expected_items = [
            ("Content-Type", "multipart/alternative;\n boundary="),
            ("MIME-Version", "1.0"),
            ("subject", subject),
            ("from", sender),
            ("to", to),
        ]

        # The boundary id changes everytime. Replace it with the beginnig to
        # avoid failures
        updated_items = []
        for i in decoded.items():
            if "Content-Type" in i[0] and "multipart/alternative;\n boundary=" in i[1]:
                updated_items.append(("Content-Type", "multipart/alternative;\n boundary="))
            else:
                updated_items.append((i[0], i[1]))

        # Check the metadata
        self.assertListEqual(updated_items, expected_items)

        # Check the message
        # The first part is just a container for the text and html parts
        parts = decoded.get_payload()

        self.assertEqual(parts[0].get_payload(), message_text)
        self.assertEqual(parts[1].get_payload(), message_html)

        # Check the number of parts
        expected_parts = 3
        self.assertEqual(sum([1 for i in decoded.walk()]), expected_parts)

    def test_create_message_html_no_text(self):
        sender = "Sender <sender@email.com>"
        to = "Recepient <recepient@email.com>"
        subject = "This is a test html email"
        message_html = "<p>This is the html message part of the email</p>"

        msg = self.gmail._create_message_html(sender, to, subject, "", message_html)
        raw = self.gmail._encode_raw_message(msg)

        decoded = email.message_from_bytes(base64.urlsafe_b64decode(bytes(raw["raw"], "utf-8")))

        expected_items = [
            ("Content-Type", "multipart/alternative;\n boundary="),
            ("MIME-Version", "1.0"),
            ("subject", subject),
            ("from", sender),
            ("to", to),
        ]

        # The boundary id changes everytime. Replace it with the beginnig to
        # avoid failures
        updated_items = []
        for i in decoded.items():
            if "Content-Type" in i[0] and "multipart/alternative;\n boundary=" in i[1]:
                updated_items.append(("Content-Type", "multipart/alternative;\n boundary="))
            else:
                updated_items.append((i[0], i[1]))

        # Check the metadata
        self.assertListEqual(updated_items, expected_items)

        # Check the message
        # The first part is just a container for the text and html parts
        parts = decoded.get_payload()

        self.assertEqual(parts[0].get_payload(), message_html)

        # Check the number of parts
        expected_parts = 2
        self.assertEqual(sum([1 for i in decoded.walk()]), expected_parts)

    def test_create_message_attachments(self):
        sender = "Sender <sender@email.com>"
        to = "Recepient <recepient@email.com>"
        subject = "This is a test email with attachements"
        message_text = "The is the message text of the email with attachments"
        message_html = "<p>This is the html message part of the email with attachments</p>"
        attachments = [str(_dir / "assets/loremipsum.txt")]

        msg = self.gmail._create_message_attachments(
            sender, to, subject, message_text, attachments, message_html=message_html
        )
        raw = self.gmail._encode_raw_message(msg)

        decoded = email.message_from_bytes(base64.urlsafe_b64decode(bytes(raw["raw"], "utf-8")))

        expected_items = [
            ("Content-Type", "multipart/alternative;\n boundary="),
            ("MIME-Version", "1.0"),
            ("to", to),
            ("from", sender),
            ("subject", subject),
        ]

        # The boundary id changes everytime. Replace it with the beginnig to
        # avoid failures
        updated_items = []
        for i in decoded.items():
            if "Content-Type" in i[0] and "multipart/alternative;\n boundary=" in i[1]:
                updated_items.append(("Content-Type", "multipart/alternative;\n boundary="))
            else:
                updated_items.append((i[0], i[1]))

        # Check the metadata
        self.assertListEqual(updated_items, expected_items)

        # Check the message
        # The first part is just a container for the text and html parts
        parts = decoded.get_payload()

        self.assertEqual(parts[0].get_payload(), message_text)
        self.assertEqual(parts[1].get_payload(), message_html)

        if os.linesep == "\r\n":
            file = _dir / "assets/loremipsum_b64_win_txt.txt"
        else:
            file = _dir / "assets/loremipsum_b64_txt.txt"

<<<<<<< HEAD
        with open(file) as f:
            b64_txt = f.read()
=======
        b64_txt = file.read_text()
>>>>>>> 76023883
        self.assertEqual(parts[2].get_payload(), b64_txt)

        self.assertEqual(parts[2].get_content_type(), "text/plain")

        # Check the number of parts
        expected_parts = 4
        self.assertEqual(sum([1 for i in decoded.walk()]), expected_parts)

    def test_create_message_attachments_jpeg(self):
        sender = "Sender <sender@email.com>"
        to = "Recepient <recepient@email.com>"
        subject = "This is a test email with attachements"
        message_text = "The is the message text of the email with attachments"
        message_html = "<p>This is the html message part of the email with attachments</p>"
        attachments = [str(_dir / "assets/loremipsum.jpeg")]

        msg = self.gmail._create_message_attachments(
            sender, to, subject, message_text, attachments, message_html=message_html
        )
        raw = self.gmail._encode_raw_message(msg)

        decoded = email.message_from_bytes(base64.urlsafe_b64decode(bytes(raw["raw"], "utf-8")))

        expected_items = [
            ("Content-Type", "multipart/alternative;\n boundary="),
            ("MIME-Version", "1.0"),
            ("to", to),
            ("from", sender),
            ("subject", subject),
        ]

        # The boundary id changes everytime. Replace it with the beginnig to
        # avoid failures
        updated_items = []
        for i in decoded.items():
            if "Content-Type" in i[0] and "multipart/alternative;\n boundary=" in i[1]:
                updated_items.append(("Content-Type", "multipart/alternative;\n boundary="))
            else:
                updated_items.append((i[0], i[1]))

        # Check the metadata
        self.assertListEqual(updated_items, expected_items)

        # Check the message
        # The first part is just a container for the text and html parts
        parts = decoded.get_payload()

        self.assertEqual(parts[0].get_payload(), message_text)
        self.assertEqual(parts[1].get_payload(), message_html)

<<<<<<< HEAD
        with open(f"{_dir}/assets/loremipsum_b64_jpeg.txt") as f:
            b64_txt = f.read()
=======
        b64_txt = (_dir / "assets/loremipsum_b64_jpeg.txt").read_text()
>>>>>>> 76023883
        self.assertEqual(parts[2].get_payload(), b64_txt)

        expected_id = f"<{Path(attachments[0]).name}>"
        self.assertEqual(parts[2].get("Content-ID"), expected_id)
        self.assertEqual(parts[2].get_content_type(), "image/jpeg")

        # Check the number of parts
        expected_parts = 4
        self.assertEqual(sum([1 for i in decoded.walk()]), expected_parts)

    def test_create_message_attachments_m4a(self):
        sender = "Sender <sender@email.com>"
        to = "Recepient <recepient@email.com>"
        subject = "This is a test email with attachements"
        message_text = "The is the message text of the email with attachments"
        message_html = "<p>This is the html message part of the email with attachments</p>"
        attachments = [str(_dir / "assets/loremipsum.m4a")]

        msg = self.gmail._create_message_attachments(
            sender, to, subject, message_text, attachments, message_html=message_html
        )
        raw = self.gmail._encode_raw_message(msg)

        decoded = email.message_from_bytes(base64.urlsafe_b64decode(bytes(raw["raw"], "utf-8")))

        expected_items = [
            ("Content-Type", "multipart/alternative;\n boundary="),
            ("MIME-Version", "1.0"),
            ("to", to),
            ("from", sender),
            ("subject", subject),
        ]

        # The boundary id changes everytime. Replace it with the beginnig to
        # avoid failures
        updated_items = []
        for i in decoded.items():
            if "Content-Type" in i[0] and "multipart/alternative;\n boundary=" in i[1]:
                updated_items.append(("Content-Type", "multipart/alternative;\n boundary="))
            else:
                updated_items.append((i[0], i[1]))

        # Check the metadata
        self.assertListEqual(updated_items, expected_items)

        # Check the message
        # The first part is just a container for the text and html parts
        parts = decoded.get_payload()

        self.assertEqual(parts[0].get_payload(), message_text)
        self.assertEqual(parts[1].get_payload(), message_html)

<<<<<<< HEAD
        with open(f"{_dir}/assets/loremipsum_b64_m4a.txt") as f:
            b64_txt = f.read()
=======
        b64_txt = (_dir / "assets/loremipsum_b64_m4a.txt").read_text()
>>>>>>> 76023883
        self.assertEqual(parts[2].get_payload(), b64_txt)

        self.assertEqual(parts[2].get_content_maintype(), "audio")

        # Check the number of parts
        expected_parts = 4
        self.assertEqual(sum([1 for i in decoded.walk()]), expected_parts)

    def test_create_message_attachments_mp3(self):
        sender = "Sender <sender@email.com>"
        to = "Recepient <recepient@email.com>"
        subject = "This is a test email with attachements"
        message_text = "The is the message text of the email with attachments"
        message_html = "<p>This is the html message part of the email with attachments</p>"
        attachments = [str(_dir / "assets/loremipsum.mp3")]

        msg = self.gmail._create_message_attachments(
            sender, to, subject, message_text, attachments, message_html=message_html
        )
        raw = self.gmail._encode_raw_message(msg)

        decoded = email.message_from_bytes(base64.urlsafe_b64decode(bytes(raw["raw"], "utf-8")))

        expected_items = [
            ("Content-Type", "multipart/alternative;\n boundary="),
            ("MIME-Version", "1.0"),
            ("to", to),
            ("from", sender),
            ("subject", subject),
        ]

        # The boundary id changes everytime. Replace it with the beginnig to
        # avoid failures
        updated_items = []
        for i in decoded.items():
            if "Content-Type" in i[0] and "multipart/alternative;\n boundary=" in i[1]:
                updated_items.append(("Content-Type", "multipart/alternative;\n boundary="))
            else:
                updated_items.append((i[0], i[1]))

        # Check the metadata
        self.assertListEqual(updated_items, expected_items)

        # Check the message
        # The first part is just a container for the text and html parts
        parts = decoded.get_payload()

        self.assertEqual(parts[0].get_payload(), message_text)
        self.assertEqual(parts[1].get_payload(), message_html)

<<<<<<< HEAD
        with open(f"{_dir}/assets/loremipsum_b64_mp3.txt") as f:
            b64_txt = f.read()
=======
        b64_txt = (_dir / "assets/loremipsum_b64_mp3.txt").read_text()
>>>>>>> 76023883
        self.assertEqual(parts[2].get_payload(), b64_txt)

        self.assertEqual(parts[2].get_content_type(), "audio/mpeg")

        # Check the number of parts
        expected_parts = 4
        self.assertEqual(sum([1 for i in decoded.walk()]), expected_parts)

    def test_create_message_attachments_mp4(self):
        sender = "Sender <sender@email.com>"
        to = "Recepient <recepient@email.com>"
        subject = "This is a test email with attachements"
        message_text = "The is the message text of the email with attachments"
        message_html = "<p>This is the html message part of the email with attachments</p>"
        attachments = [str(_dir / "assets/loremipsum.mp4")]

        msg = self.gmail._create_message_attachments(
            sender, to, subject, message_text, attachments, message_html=message_html
        )
        raw = self.gmail._encode_raw_message(msg)

        decoded = email.message_from_bytes(base64.urlsafe_b64decode(bytes(raw["raw"], "utf-8")))

        expected_items = [
            ("Content-Type", "multipart/alternative;\n boundary="),
            ("MIME-Version", "1.0"),
            ("to", to),
            ("from", sender),
            ("subject", subject),
        ]

        # The boundary id changes everytime. Replace it with the beginnig to
        # avoid failures
        updated_items = []
        for i in decoded.items():
            if "Content-Type" in i[0] and "multipart/alternative;\n boundary=" in i[1]:
                updated_items.append(("Content-Type", "multipart/alternative;\n boundary="))
            else:
                updated_items.append((i[0], i[1]))

        # Check the metadata
        self.assertListEqual(updated_items, expected_items)

        # Check the message
        # The first part is just a container for the text and html parts
        parts = decoded.get_payload()

        self.assertEqual(parts[0].get_payload(), message_text)
        self.assertEqual(parts[1].get_payload(), message_html)

<<<<<<< HEAD
        with open(f"{_dir}/assets/loremipsum_b64_mp4.txt") as f:
            b64_txt = f.read()
=======
        b64_txt = (_dir / "assets/loremipsum_b64_mp4.txt").read_text()
>>>>>>> 76023883
        self.assertEqual(parts[2].get_payload(), b64_txt)

        self.assertEqual(parts[2].get_content_type(), "video/mp4")

        # Check the number of parts
        expected_parts = 4
        self.assertEqual(sum([1 for i in decoded.walk()]), expected_parts)

    def test_create_message_attachments_pdf(self):
        sender = "Sender <sender@email.com>"
        to = "Recepient <recepient@email.com>"
        subject = "This is a test email with attachements"
        message_text = "The is the message text of the email with attachments"
        message_html = "<p>This is the html message part of the email with attachments</p>"
        attachments = [str(_dir / "assets/loremipsum.pdf")]

        msg = self.gmail._create_message_attachments(
            sender, to, subject, message_text, attachments, message_html=message_html
        )

        raw = self.gmail._encode_raw_message(msg)

        decoded = email.message_from_bytes(base64.urlsafe_b64decode(bytes(raw["raw"], "utf-8")))

        expected_items = [
            ("Content-Type", "multipart/alternative;\n boundary="),
            ("MIME-Version", "1.0"),
            ("to", to),
            ("from", sender),
            ("subject", subject),
        ]

        # The boundary id changes everytime. Replace it with the beginnig to
        # avoid failures
        updated_items = []
        for i in decoded.items():
            if "Content-Type" in i[0] and "multipart/alternative;\n boundary=" in i[1]:
                updated_items.append(("Content-Type", "multipart/alternative;\n boundary="))
            else:
                updated_items.append((i[0], i[1]))

        # Check the metadata
        self.assertListEqual(updated_items, expected_items)

        # Check the message
        # The first part is just a container for the text and html parts
        parts = decoded.get_payload()

        self.assertEqual(parts[0].get_payload(), message_text)
        self.assertEqual(parts[1].get_payload(), message_html)

<<<<<<< HEAD
        with open(f"{_dir}/assets/loremipsum_b64_pdf.txt") as f:
            b64_txt = f.read()
=======
        b64_txt = (_dir / "assets/loremipsum_b64_pdf.txt").read_text()
>>>>>>> 76023883
        self.assertEqual(parts[2].get_payload(), b64_txt)

        self.assertEqual(parts[2].get_content_type(), "application/pdf")

        # Check the number of parts
        expected_parts = 4
        self.assertEqual(sum([1 for i in decoded.walk()]), expected_parts)

    def test__validate_email_string(self):
        emails = [
            {"email": "Sender <sender@email.com>", "expected": True},
            {"email": "sender@email.com", "expected": True},
            {"email": "<sender@email.com>", "expected": True},
            {"email": "Sender sender@email.com", "expected": False},
            {"email": "Sender <sender2email.com>", "expected": False},
        ]

        # The behavior of email.parseaddr depends on the python patch version
        # See https://github.com/python/cpython/issues/102988
        # or associated changelogs, e.g.
        # https://docs.python.org/3.8/whatsnew/changelog.html#python-3-8-20-final
        if getattr(email.utils, "supports_strict_parsing", False):
            emails.extend(
                [
                    {"email": "Sender <sender@email,com>", "expected": False},
                    {"email": "Sender <sender+alias@email,com>", "expected": False},
                ]
            )
        else:
            emails.extend(
                [
                    {"email": "Sender <sender@email,com>", "expected": True},
                    {"email": "Sender <sender+alias@email,com>", "expected": True},
                ]
            )

        for e in emails:
            if e["expected"]:
                self.assertTrue(self.gmail._validate_email_string(e["email"]))
            else:
                self.assertRaises(ValueError, self.gmail._validate_email_string, e["email"])

    # TODO test sending emails


if __name__ == "__main__":
    unittest.main()<|MERGE_RESOLUTION|>--- conflicted
+++ resolved
@@ -235,12 +235,7 @@
         else:
             file = _dir / "assets/loremipsum_b64_txt.txt"
 
-<<<<<<< HEAD
-        with open(file) as f:
-            b64_txt = f.read()
-=======
         b64_txt = file.read_text()
->>>>>>> 76023883
         self.assertEqual(parts[2].get_payload(), b64_txt)
 
         self.assertEqual(parts[2].get_content_type(), "text/plain")
@@ -291,12 +286,7 @@
         self.assertEqual(parts[0].get_payload(), message_text)
         self.assertEqual(parts[1].get_payload(), message_html)
 
-<<<<<<< HEAD
-        with open(f"{_dir}/assets/loremipsum_b64_jpeg.txt") as f:
-            b64_txt = f.read()
-=======
         b64_txt = (_dir / "assets/loremipsum_b64_jpeg.txt").read_text()
->>>>>>> 76023883
         self.assertEqual(parts[2].get_payload(), b64_txt)
 
         expected_id = f"<{Path(attachments[0]).name}>"
@@ -349,12 +339,7 @@
         self.assertEqual(parts[0].get_payload(), message_text)
         self.assertEqual(parts[1].get_payload(), message_html)
 
-<<<<<<< HEAD
-        with open(f"{_dir}/assets/loremipsum_b64_m4a.txt") as f:
-            b64_txt = f.read()
-=======
         b64_txt = (_dir / "assets/loremipsum_b64_m4a.txt").read_text()
->>>>>>> 76023883
         self.assertEqual(parts[2].get_payload(), b64_txt)
 
         self.assertEqual(parts[2].get_content_maintype(), "audio")
@@ -405,12 +390,7 @@
         self.assertEqual(parts[0].get_payload(), message_text)
         self.assertEqual(parts[1].get_payload(), message_html)
 
-<<<<<<< HEAD
-        with open(f"{_dir}/assets/loremipsum_b64_mp3.txt") as f:
-            b64_txt = f.read()
-=======
         b64_txt = (_dir / "assets/loremipsum_b64_mp3.txt").read_text()
->>>>>>> 76023883
         self.assertEqual(parts[2].get_payload(), b64_txt)
 
         self.assertEqual(parts[2].get_content_type(), "audio/mpeg")
@@ -461,12 +441,7 @@
         self.assertEqual(parts[0].get_payload(), message_text)
         self.assertEqual(parts[1].get_payload(), message_html)
 
-<<<<<<< HEAD
-        with open(f"{_dir}/assets/loremipsum_b64_mp4.txt") as f:
-            b64_txt = f.read()
-=======
         b64_txt = (_dir / "assets/loremipsum_b64_mp4.txt").read_text()
->>>>>>> 76023883
         self.assertEqual(parts[2].get_payload(), b64_txt)
 
         self.assertEqual(parts[2].get_content_type(), "video/mp4")
@@ -518,12 +493,7 @@
         self.assertEqual(parts[0].get_payload(), message_text)
         self.assertEqual(parts[1].get_payload(), message_html)
 
-<<<<<<< HEAD
-        with open(f"{_dir}/assets/loremipsum_b64_pdf.txt") as f:
-            b64_txt = f.read()
-=======
         b64_txt = (_dir / "assets/loremipsum_b64_pdf.txt").read_text()
->>>>>>> 76023883
         self.assertEqual(parts[2].get_payload(), b64_txt)
 
         self.assertEqual(parts[2].get_content_type(), "application/pdf")
