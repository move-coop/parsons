--- conflicted
+++ resolved
@@ -236,14 +236,8 @@
         else:
             file = _dir / "assets/loremipsum_b64_txt.txt"
 
-<<<<<<< HEAD
-        with open(file, "r") as f:
-            b64_txt = f.read()
-        assert parts[2].get_payload() == b64_txt
-=======
         b64_txt = file.read_text()
         self.assertEqual(parts[2].get_payload(), b64_txt)
->>>>>>> 76023883
 
         assert parts[2].get_content_type() == "text/plain"
 
@@ -293,22 +287,12 @@
         assert parts[0].get_payload() == message_text
         assert parts[1].get_payload() == message_html
 
-<<<<<<< HEAD
-        with open(f"{_dir}/assets/loremipsum_b64_jpeg.txt", "r") as f:
-            b64_txt = f.read()
-        assert parts[2].get_payload() == b64_txt
-
-        expected_id = f"<{attachments[0].split('/')[-1]}>"
-        assert parts[2].get("Content-ID") == expected_id
-        assert parts[2].get_content_type() == "image/jpeg"
-=======
         b64_txt = (_dir / "assets/loremipsum_b64_jpeg.txt").read_text()
         self.assertEqual(parts[2].get_payload(), b64_txt)
 
         expected_id = f"<{Path(attachments[0]).name}>"
         self.assertEqual(parts[2].get("Content-ID"), expected_id)
         self.assertEqual(parts[2].get_content_type(), "image/jpeg")
->>>>>>> 76023883
 
         # Check the number of parts
         expected_parts = 4
@@ -356,14 +340,8 @@
         assert parts[0].get_payload() == message_text
         assert parts[1].get_payload() == message_html
 
-<<<<<<< HEAD
-        with open(f"{_dir}/assets/loremipsum_b64_m4a.txt", "r") as f:
-            b64_txt = f.read()
-        assert parts[2].get_payload() == b64_txt
-=======
         b64_txt = (_dir / "assets/loremipsum_b64_m4a.txt").read_text()
         self.assertEqual(parts[2].get_payload(), b64_txt)
->>>>>>> 76023883
 
         assert parts[2].get_content_maintype() == "audio"
 
@@ -413,14 +391,8 @@
         assert parts[0].get_payload() == message_text
         assert parts[1].get_payload() == message_html
 
-<<<<<<< HEAD
-        with open(f"{_dir}/assets/loremipsum_b64_mp3.txt", "r") as f:
-            b64_txt = f.read()
-        assert parts[2].get_payload() == b64_txt
-=======
         b64_txt = (_dir / "assets/loremipsum_b64_mp3.txt").read_text()
         self.assertEqual(parts[2].get_payload(), b64_txt)
->>>>>>> 76023883
 
         assert parts[2].get_content_type() == "audio/mpeg"
 
@@ -470,14 +442,8 @@
         assert parts[0].get_payload() == message_text
         assert parts[1].get_payload() == message_html
 
-<<<<<<< HEAD
-        with open(f"{_dir}/assets/loremipsum_b64_mp4.txt", "r") as f:
-            b64_txt = f.read()
-        assert parts[2].get_payload() == b64_txt
-=======
         b64_txt = (_dir / "assets/loremipsum_b64_mp4.txt").read_text()
         self.assertEqual(parts[2].get_payload(), b64_txt)
->>>>>>> 76023883
 
         assert parts[2].get_content_type() == "video/mp4"
 
@@ -528,14 +494,8 @@
         assert parts[0].get_payload() == message_text
         assert parts[1].get_payload() == message_html
 
-<<<<<<< HEAD
-        with open(f"{_dir}/assets/loremipsum_b64_pdf.txt", "r") as f:
-            b64_txt = f.read()
-        assert parts[2].get_payload() == b64_txt
-=======
         b64_txt = (_dir / "assets/loremipsum_b64_pdf.txt").read_text()
         self.assertEqual(parts[2].get_payload(), b64_txt)
->>>>>>> 76023883
 
         assert parts[2].get_content_type() == "application/pdf"
 
