import unittest
import gspread
import os

from parsons import GoogleSheets, Table
from test.utils import assert_matching_tables


@unittest.skipIf(not os.environ.get("LIVE_TEST"), "Skipping because not running live test")
class TestGoogleSheets(unittest.TestCase):
    def setUp(self):

        self.google_sheets = GoogleSheets()

        self.spreadsheet_id = self.google_sheets.create_spreadsheet("parsons_test_01")
        self.test_table = Table(
            [
                {"first": "Bob", "last": "Smith"},
                {"first": "Sue", "last": "Doe"},
            ]
        )
        self.google_sheets.overwrite_sheet(self.spreadsheet_id, self.test_table)

        self.second_sheet_title = "2nd"
        self.google_sheets.add_sheet(self.spreadsheet_id, self.second_sheet_title)
        self.second_test_table = Table(
            [
                {"city": "San Francisco", "state": "SF"},
                {"city": "Chicago", "state": "IL"},
            ]
        )
        self.google_sheets.overwrite_sheet(self.spreadsheet_id, self.second_test_table, 1)

    def tearDown(self):
        # self.google_sheets.delete_spreadsheet(self.spreadsheet_id)
        pass

    def test_read_worksheet(self):
        # This is the spreadsheet called "Legislators 2017 (Test sheet for Parsons)"
        table = self.google_sheets.get_worksheet("1Y_pZxz-8JZ9QBdq1pXuIk2js_VXeymOUoZhUp1JVEg8")
        self.assertEqual(541, table.num_rows)

    def test_read_sheet(self):
        # Deprecated in Parsons v0.14

        # This is the spreadsheet called "Legislators 2017 (Test sheet for Parsons)"
        table = self.google_sheets.read_sheet("1Y_pZxz-8JZ9QBdq1pXuIk2js_VXeymOUoZhUp1JVEg8")
        self.assertEqual(541, table.num_rows)

    def test_read_nonexistent_worksheet(self):
        self.assertRaises(gspread.exceptions.APIError, self.google_sheets.read_sheet, "abc123")

    def test_create_spreadsheet(self):
        # Created as part of setUp
        self.assertIsNotNone(self.spreadsheet_id)

    def test_add_sheet(self):
        # Sheet added as part of setUp
        # Also tests get_sheet_index_with_title
        idx = self.google_sheets.get_worksheet_index(self.spreadsheet_id, self.second_sheet_title)
        self.assertEqual(1, idx)

    def test_get_sheet_index_with_bogus_title(self):
        self.assertRaises(
            ValueError,
            self.google_sheets.get_worksheet_index,
            self.spreadsheet_id,
            "abc123",
        )

    def test_read_worksheet_with_title(self):
        table = self.google_sheets.get_worksheet(self.spreadsheet_id, self.second_sheet_title)
        self.assertEqual(self.second_test_table.columns, table.columns)

    def test_append_to_spreadsheet(self):
        # BROKEN TEST!
        append_table = Table(
            [
                {"first": "Jim", "last": "Mitchell"},
                {"first": "Lucy", "last": "Simpson"},
            ]
        )
        self.google_sheets.append_to_sheet(self.spreadsheet_id, append_table)
        result_table = self.google_sheets.read_sheet(self.spreadsheet_id)

        self.assertEqual(append_table.columns, result_table.columns)
        # We should now have rows from both tables
        self.assertEqual(self.test_table.num_rows + append_table.num_rows, result_table.num_rows)

        # First check that we didn't muck with the original data
        for i in range(self.test_table.num_rows):
            self.assertEqual(self.test_table.data[i], result_table.data[i])
        orig_row_count = self.test_table.num_rows

        # Then check that we appended the data properly
        for i in range(append_table.num_rows):
            self.assertEqual(append_table.data[i], result_table.data[orig_row_count + i])

        # Test that we can append to an empty sheet
        self.google_sheets.add_sheet(self.spreadsheet_id, "Sheet3")
        self.google_sheets.append_to_sheet(self.spreadsheet_id, append_table)

    def test_append_user_entered_to_spreadsheet(self):
        # Testing whether we can insert formulas with user_entered_value

        self.google_sheets.add_sheet(self.spreadsheet_id, "Sheet3")

        append_table = Table(
            [
                {"col1": 3, "col2": 9, "col3": "=A2*B2"},
                {"col1": "Buda", "col2": "Pest", "col3": "=A3&LOWER(B3)"},
            ]
        )
        self.google_sheets.append_to_sheet(
            self.spreadsheet_id, append_table, 2, user_entered_value=True
        )
        result_table = self.google_sheets.read_sheet(self.spreadsheet_id, 2)

        # Get the values from col3 which has fomulas
        formula_vals = [row["col3"] for row in result_table]

        # Test that the value is what's expected from each formula
        self.assertEqual(formula_vals[0], "27")
        self.assertEqual(formula_vals[1], "Budapest")

    def test_paste_data_in_sheet(self):
        # Testing if we can paste data to a spreadsheet
        # TODO: there's probably a smarter way to test this code
        self.google_sheets.add_sheet(self.spreadsheet_id, "PasteDataSheet")

        paste_table1 = Table(
            [
                {"col1": 1, "col2": 2},
                {"col1": 5, "col2": 6},
            ]
        )
        paste_table2 = Table(
            [
                {"col3": 3, "col4": 4},
                {"col3": 7, "col4": 8},
            ]
        )
        paste_table3 = Table(
            [
                {"col1": 9, "col2": 10},
                {"col1": 13, "col2": 14},
            ]
        )
        paste_table4 = Table(
            [
                {"col3": 11, "col4": 12},
                {"col3": 15, "col4": 16},
            ]
        )

        # When we read the spreadsheet, it assumes data is all strings
        expected_table = Table(
            [
                {"col1": "1", "col2": "2", "col3": "3", "col4": "4"},
                {"col1": "5", "col2": "6", "col3": "7", "col4": "8"},
                {"col1": "9", "col2": "10", "col3": "11", "col4": "12"},
                {"col1": "13", "col2": "14", "col3": "15", "col4": "16"},
            ]
        )

        self.google_sheets.paste_data_in_sheet(
            self.spreadsheet_id,
            paste_table1,
            worksheet="PasteDataSheet",
            header=True,
            startrow=0,
            startcol=0,
        )
        self.google_sheets.paste_data_in_sheet(
            self.spreadsheet_id,
            paste_table2,
            worksheet="PasteDataSheet",
            header=True,
            startrow=0,
            startcol=2,
        )
        self.google_sheets.paste_data_in_sheet(
            self.spreadsheet_id,
            paste_table3,
            worksheet="PasteDataSheet",
            header=False,
            startrow=3,
            startcol=0,
        )
        self.google_sheets.paste_data_in_sheet(
            self.spreadsheet_id,
            paste_table4,
            worksheet="PasteDataSheet",
            header=False,
            startrow=3,
            startcol=2,
        )

        result_table = self.google_sheets.get_worksheet(self.spreadsheet_id, "PasteDataSheet")
        self.assertEqual(result_table.to_dicts(), expected_table.to_dicts())

    def test_overwrite_spreadsheet(self):
        new_table = Table(
            [
                {"city": "San Francisco", "state": "CA"},
                {"city": "Miami", "state": "FL"},
                {"city": "San Antonio", "state": "TX"},
            ]
        )
        self.google_sheets.overwrite_sheet(self.spreadsheet_id, new_table)
        result_table = self.google_sheets.read_sheet(self.spreadsheet_id)

        assert_matching_tables(new_table, result_table)

    def test_share_spreadsheet(self):
        # Test that sharing of spreadsheet works as intended.

        self.google_sheets.share_spreadsheet(
            self.spreadsheet_id, "bob@bob.com", role="reader", notify=True
        )
<<<<<<< HEAD
        permissions = self.google_sheets.get_spreadsheet_permissions(
            self.spreadsheet_id
        )
        self.assertIn("bob@bob.com", permissions["emailAddress"])

    def test_combine_multiple_sheet_data_attempt_gsheet_method(self):
        spreadsheet_id_a = self.google_sheets.create_spreadsheet("parsons_test_01")
        test_table_a = Table(
            [
                {"first": "Bob", "last": "Smith"},
                {"first": "Sue", "last": "Doe"},
            ]
        )
        self.google_sheets.overwrite_sheet(spreadsheet_id_a, test_table_a)

        spreadsheet_id_b = self.google_sheets.create_spreadsheet("parsons_test_02")
        test_table_b = Table(
            [
                {"first": "Ted", "last": "Smith"},
                {"first": "Susan", "last": "Kerry"},
            ]
        )
        self.google_sheets.overwrite_sheet(spreadsheet_id_b, test_table_b)

        combined_data = self.google_sheets.combine_multiple_sheet_data(
            [spreadsheet_id_a, spreadsheet_id_b]
        )

        self.assertEqual(
            combined_data.num_rows, test_table_a.num_rows + test_table_b.num_rows
        )
=======
        permissions = self.google_sheets.get_spreadsheet_permissions(self.spreadsheet_id)
        self.assertIn("bob@bob.com", permissions["emailAddress"])
>>>>>>> 66f288e7
<|MERGE_RESOLUTION|>--- conflicted
+++ resolved
@@ -218,10 +218,7 @@
         self.google_sheets.share_spreadsheet(
             self.spreadsheet_id, "bob@bob.com", role="reader", notify=True
         )
-<<<<<<< HEAD
-        permissions = self.google_sheets.get_spreadsheet_permissions(
-            self.spreadsheet_id
-        )
+        permissions = self.google_sheets.get_spreadsheet_permissions(self.spreadsheet_id)
         self.assertIn("bob@bob.com", permissions["emailAddress"])
 
     def test_combine_multiple_sheet_data_attempt_gsheet_method(self):
@@ -249,8 +246,4 @@
 
         self.assertEqual(
             combined_data.num_rows, test_table_a.num_rows + test_table_b.num_rows
-        )
-=======
-        permissions = self.google_sheets.get_spreadsheet_permissions(self.spreadsheet_id)
-        self.assertIn("bob@bob.com", permissions["emailAddress"])
->>>>>>> 66f288e7
+        )