import json
import os
import tempfile
import unittest
from pathlib import Path

from parsons.google import utilities as util


class FakeCredentialTest(unittest.TestCase):
    def setUp(self) -> None:
        self.dir = tempfile.TemporaryDirectory()
        self.cred_path = str(Path(self.dir.name) / "mycred.json")
        self.cred_contents = {
            "client_id": "foobar.apps.googleusercontent.com",
            "client_secret": str(hash("foobar")),
            "quota_project_id": "project-id",
            "refresh_token": str(hash("foobarfoobar")),
            "type": "authorized_user",
        }
        with Path(self.cred_path).open(mode="w") as f:
            json.dump(self.cred_contents, f)

    def tearDown(self) -> None:
        self.dir.cleanup()


class TestSetupGoogleApplicationCredentials(FakeCredentialTest):
    TEST_ENV_NAME = "DUMMY_APP_CREDS"

    def tearDown(self) -> None:
        super().tearDown()
        del os.environ[self.TEST_ENV_NAME]

    def test_noop_if_env_already_set(self):
        os.environ[self.TEST_ENV_NAME] = self.cred_path
        util.setup_google_application_credentials(None, self.TEST_ENV_NAME)
        self.assertEqual(os.environ[self.TEST_ENV_NAME], self.cred_path)

    def test_accepts_dictionary(self):
        util.setup_google_application_credentials(self.cred_contents, self.TEST_ENV_NAME)
<<<<<<< HEAD
        actual = os.environ[self.TEST_ENV_NAME]
        self.assertTrue(os.path.exists(actual))
        with open(actual) as f:
=======
        actual = Path(os.environ[self.TEST_ENV_NAME])
        self.assertTrue(actual.exists())
        with actual.open(mode="r") as f:
>>>>>>> 76023883
            self.assertEqual(json.load(f), self.cred_contents)

    def test_accepts_string(self):
        cred_str = json.dumps(self.cred_contents)
        util.setup_google_application_credentials(cred_str, self.TEST_ENV_NAME)
<<<<<<< HEAD
        actual = os.environ[self.TEST_ENV_NAME]
        self.assertTrue(os.path.exists(actual))
        with open(actual) as f:
=======
        actual = Path(os.environ[self.TEST_ENV_NAME])
        self.assertTrue(actual.exists())
        with actual.open(mode="r") as f:
>>>>>>> 76023883
            self.assertEqual(json.load(f), self.cred_contents)

    def test_accepts_file_path(self):
        util.setup_google_application_credentials(self.cred_path, self.TEST_ENV_NAME)
<<<<<<< HEAD
        actual = os.environ[self.TEST_ENV_NAME]
        self.assertTrue(os.path.exists(actual))
        with open(actual) as f:
=======
        actual = Path(os.environ[self.TEST_ENV_NAME])
        self.assertTrue(actual.exists())
        with actual.open(mode="r") as f:
>>>>>>> 76023883
            self.assertEqual(json.load(f), self.cred_contents)

    def test_credentials_are_valid_after_double_call(self):
        # write creds to tmp file...
        util.setup_google_application_credentials(self.cred_contents, self.TEST_ENV_NAME)
        fst = os.environ[self.TEST_ENV_NAME]

        # repeat w/ default args...
        util.setup_google_application_credentials(None, self.TEST_ENV_NAME)
        snd = os.environ[self.TEST_ENV_NAME]

<<<<<<< HEAD
        with open(fst) as ffst:
            with open(snd) as fsnd:
                actual = fsnd.read()
                self.assertEqual(self.cred_contents, json.loads(actual))
                self.assertEqual(ffst.read(), actual)
=======
        actual = Path(snd).read_text()
        self.assertEqual(self.cred_contents, json.loads(actual))
        self.assertEqual(Path(fst).read_text(), actual)
>>>>>>> 76023883


class TestHexavigesimal(unittest.TestCase):
    def test_returns_A_on_1(self):
        self.assertEqual(util.hexavigesimal(1), "A")

    def test_returns_AA_on_27(self):
        self.assertEqual(util.hexavigesimal(27), "AA")

    def test_returns_error_on_0(self):
        with self.assertRaises(ValueError):
            util.hexavigesimal(0)<|MERGE_RESOLUTION|>--- conflicted
+++ resolved
@@ -39,42 +39,24 @@
 
     def test_accepts_dictionary(self):
         util.setup_google_application_credentials(self.cred_contents, self.TEST_ENV_NAME)
-<<<<<<< HEAD
-        actual = os.environ[self.TEST_ENV_NAME]
-        self.assertTrue(os.path.exists(actual))
-        with open(actual) as f:
-=======
         actual = Path(os.environ[self.TEST_ENV_NAME])
         self.assertTrue(actual.exists())
         with actual.open(mode="r") as f:
->>>>>>> 76023883
             self.assertEqual(json.load(f), self.cred_contents)
 
     def test_accepts_string(self):
         cred_str = json.dumps(self.cred_contents)
         util.setup_google_application_credentials(cred_str, self.TEST_ENV_NAME)
-<<<<<<< HEAD
-        actual = os.environ[self.TEST_ENV_NAME]
-        self.assertTrue(os.path.exists(actual))
-        with open(actual) as f:
-=======
         actual = Path(os.environ[self.TEST_ENV_NAME])
         self.assertTrue(actual.exists())
         with actual.open(mode="r") as f:
->>>>>>> 76023883
             self.assertEqual(json.load(f), self.cred_contents)
 
     def test_accepts_file_path(self):
         util.setup_google_application_credentials(self.cred_path, self.TEST_ENV_NAME)
-<<<<<<< HEAD
-        actual = os.environ[self.TEST_ENV_NAME]
-        self.assertTrue(os.path.exists(actual))
-        with open(actual) as f:
-=======
         actual = Path(os.environ[self.TEST_ENV_NAME])
         self.assertTrue(actual.exists())
         with actual.open(mode="r") as f:
->>>>>>> 76023883
             self.assertEqual(json.load(f), self.cred_contents)
 
     def test_credentials_are_valid_after_double_call(self):
@@ -86,17 +68,9 @@
         util.setup_google_application_credentials(None, self.TEST_ENV_NAME)
         snd = os.environ[self.TEST_ENV_NAME]
 
-<<<<<<< HEAD
-        with open(fst) as ffst:
-            with open(snd) as fsnd:
-                actual = fsnd.read()
-                self.assertEqual(self.cred_contents, json.loads(actual))
-                self.assertEqual(ffst.read(), actual)
-=======
         actual = Path(snd).read_text()
         self.assertEqual(self.cred_contents, json.loads(actual))
         self.assertEqual(Path(fst).read_text(), actual)
->>>>>>> 76023883
 
 
 class TestHexavigesimal(unittest.TestCase):
