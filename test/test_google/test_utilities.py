import json
import os
import tempfile
import unittest
from pathlib import Path

import pytest

from parsons.google import utilities as util


class FakeCredentialTest(unittest.TestCase):
    def setUp(self) -> None:
        self.dir = tempfile.TemporaryDirectory()
        self.cred_path = str(Path(self.dir.name) / "mycred.json")
        self.cred_contents = {
            "client_id": "foobar.apps.googleusercontent.com",
            "client_secret": str(hash("foobar")),
            "quota_project_id": "project-id",
            "refresh_token": str(hash("foobarfoobar")),
            "type": "authorized_user",
        }
        with Path(self.cred_path).open(mode="w") as f:
            json.dump(self.cred_contents, f)

    def tearDown(self) -> None:
        self.dir.cleanup()


class TestSetupGoogleApplicationCredentials(FakeCredentialTest):
    TEST_ENV_NAME = "DUMMY_APP_CREDS"

    def tearDown(self) -> None:
        super().tearDown()
        del os.environ[self.TEST_ENV_NAME]

    def test_noop_if_env_already_set(self):
        os.environ[self.TEST_ENV_NAME] = self.cred_path
        util.setup_google_application_credentials(None, self.TEST_ENV_NAME)
        assert os.environ[self.TEST_ENV_NAME] == self.cred_path

    def test_accepts_dictionary(self):
        util.setup_google_application_credentials(self.cred_contents, self.TEST_ENV_NAME)
<<<<<<< HEAD
        actual = os.environ[self.TEST_ENV_NAME]
        assert os.path.exists(actual)
        with open(actual, "r") as f:
            assert json.load(f) == self.cred_contents
=======
        actual = Path(os.environ[self.TEST_ENV_NAME])
        self.assertTrue(actual.exists())
        with actual.open(mode="r") as f:
            self.assertEqual(json.load(f), self.cred_contents)
>>>>>>> 76023883

    def test_accepts_string(self):
        cred_str = json.dumps(self.cred_contents)
        util.setup_google_application_credentials(cred_str, self.TEST_ENV_NAME)
<<<<<<< HEAD
        actual = os.environ[self.TEST_ENV_NAME]
        assert os.path.exists(actual)
        with open(actual, "r") as f:
            assert json.load(f) == self.cred_contents

    def test_accepts_file_path(self):
        util.setup_google_application_credentials(self.cred_path, self.TEST_ENV_NAME)
        actual = os.environ[self.TEST_ENV_NAME]
        assert os.path.exists(actual)
        with open(actual, "r") as f:
            assert json.load(f) == self.cred_contents
=======
        actual = Path(os.environ[self.TEST_ENV_NAME])
        self.assertTrue(actual.exists())
        with actual.open(mode="r") as f:
            self.assertEqual(json.load(f), self.cred_contents)

    def test_accepts_file_path(self):
        util.setup_google_application_credentials(self.cred_path, self.TEST_ENV_NAME)
        actual = Path(os.environ[self.TEST_ENV_NAME])
        self.assertTrue(actual.exists())
        with actual.open(mode="r") as f:
            self.assertEqual(json.load(f), self.cred_contents)
>>>>>>> 76023883

    def test_credentials_are_valid_after_double_call(self):
        # write creds to tmp file...
        util.setup_google_application_credentials(self.cred_contents, self.TEST_ENV_NAME)
        fst = os.environ[self.TEST_ENV_NAME]

        # repeat w/ default args...
        util.setup_google_application_credentials(None, self.TEST_ENV_NAME)
        snd = os.environ[self.TEST_ENV_NAME]

<<<<<<< HEAD
        with open(fst, "r") as ffst:
            with open(snd, "r") as fsnd:
                actual = fsnd.read()
                assert self.cred_contents == json.loads(actual)
                assert ffst.read() == actual
=======
        actual = Path(snd).read_text()
        self.assertEqual(self.cred_contents, json.loads(actual))
        self.assertEqual(Path(fst).read_text(), actual)
>>>>>>> 76023883


class TestHexavigesimal(unittest.TestCase):
    def test_returns_A_on_1(self):
        assert util.hexavigesimal(1) == "A"

    def test_returns_AA_on_27(self):
        assert util.hexavigesimal(27) == "AA"

    def test_returns_error_on_0(self):
        with pytest.raises(ValueError, match="This function only works for positive integers"):
            util.hexavigesimal(0)<|MERGE_RESOLUTION|>--- conflicted
+++ resolved
@@ -41,34 +41,14 @@
 
     def test_accepts_dictionary(self):
         util.setup_google_application_credentials(self.cred_contents, self.TEST_ENV_NAME)
-<<<<<<< HEAD
-        actual = os.environ[self.TEST_ENV_NAME]
-        assert os.path.exists(actual)
-        with open(actual, "r") as f:
-            assert json.load(f) == self.cred_contents
-=======
         actual = Path(os.environ[self.TEST_ENV_NAME])
         self.assertTrue(actual.exists())
         with actual.open(mode="r") as f:
             self.assertEqual(json.load(f), self.cred_contents)
->>>>>>> 76023883
 
     def test_accepts_string(self):
         cred_str = json.dumps(self.cred_contents)
         util.setup_google_application_credentials(cred_str, self.TEST_ENV_NAME)
-<<<<<<< HEAD
-        actual = os.environ[self.TEST_ENV_NAME]
-        assert os.path.exists(actual)
-        with open(actual, "r") as f:
-            assert json.load(f) == self.cred_contents
-
-    def test_accepts_file_path(self):
-        util.setup_google_application_credentials(self.cred_path, self.TEST_ENV_NAME)
-        actual = os.environ[self.TEST_ENV_NAME]
-        assert os.path.exists(actual)
-        with open(actual, "r") as f:
-            assert json.load(f) == self.cred_contents
-=======
         actual = Path(os.environ[self.TEST_ENV_NAME])
         self.assertTrue(actual.exists())
         with actual.open(mode="r") as f:
@@ -80,7 +60,6 @@
         self.assertTrue(actual.exists())
         with actual.open(mode="r") as f:
             self.assertEqual(json.load(f), self.cred_contents)
->>>>>>> 76023883
 
     def test_credentials_are_valid_after_double_call(self):
         # write creds to tmp file...
@@ -91,17 +70,9 @@
         util.setup_google_application_credentials(None, self.TEST_ENV_NAME)
         snd = os.environ[self.TEST_ENV_NAME]
 
-<<<<<<< HEAD
-        with open(fst, "r") as ffst:
-            with open(snd, "r") as fsnd:
-                actual = fsnd.read()
-                assert self.cred_contents == json.loads(actual)
-                assert ffst.read() == actual
-=======
         actual = Path(snd).read_text()
         self.assertEqual(self.cred_contents, json.loads(actual))
         self.assertEqual(Path(fst).read_text(), actual)
->>>>>>> 76023883
 
 
 class TestHexavigesimal(unittest.TestCase):
