--- conflicted
+++ resolved
@@ -68,16 +68,9 @@
         util.setup_google_application_credentials(None, self.TEST_ENV_NAME)
         snd = os.environ[self.TEST_ENV_NAME]
 
-<<<<<<< HEAD
-        with open(fst, "r") as ffst, open(snd, "r") as fsnd:
-            actual = fsnd.read()
-            self.assertEqual(self.cred_contents, json.loads(actual))
-            self.assertEqual(ffst.read(), actual)
-=======
         actual = Path(snd).read_text()
         self.assertEqual(self.cred_contents, json.loads(actual))
         self.assertEqual(Path(fst).read_text(), actual)
->>>>>>> 76023883
 
 
 class TestHexavigesimal(unittest.TestCase):
