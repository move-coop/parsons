import os
import unittest
import unittest.mock as mock
from unittest.mock import call, patch

import pytest
import requests_mock
from oauthlib.oauth2 import TokenExpiredError
from requests.exceptions import HTTPError

from parsons import Newmode, Table
from test.test_newmode import test_newmode_data
from test.utils import assert_matching_tables

CLIENT_ID = "fakeClientID"
CLIENT_SECRET = "fakeClientSecret"


V2_API_URL = "https://base.newmode.net/api/"
V2_API_AUTH_URL = "https://base.newmode.net/oauth/token/"
V2_API_CAMPAIGNS_URL = "https://base.newmode.net/"


class TestNewmodeV1(unittest.TestCase):
    def setUp(self):
        os.environ["NEWMODE_API_USER"] = "MYFAKEUSERNAME"
        os.environ["NEWMODE_API_PASSWORD"] = "MYFAKEPASSWORD"

        self.nm = Newmode()
        self.nm.client = mock.MagicMock()

        self.nm.client.getTools.return_value = [
            {"id": 1, "title": "Tool 1"},
            {"id": 2, "title": "Tool 2"},
        ]

        self.nm.client.getTool.return_value = {"id": 1, "name": "Tool 1"}

        self.nm.client.getAction.return_value = {
            "required_fields": [
                {
                    "key": "first_name",
                    "name": "First Name",
                    "type": "textfield",
                    "value": "",
                }
            ]
        }

        self.nm.client.lookupTargets.return_value = {
            "0": {"unique_id": "TESTMODE-uniqueid", "full_name": "John Doe"}
        }

        self.nm.client.runAction.return_value = {"sid": 1}

        self.nm.client.getTarget.return_value = {"id": 1, "full_name": "John Doe"}

        self.nm.client.getCampaigns.return_value = [
            {"id": 1, "title": "Campaign 1"},
            {"id": 2, "title": "Campaign 2"},
        ]

        self.nm.client.getCampaign.return_value = {"id": 1, "name": "Campaign 1"}

        self.nm.client.getOrganizations.return_value = [
            {"id": 1, "title": "Organization 1"},
            {"id": 2, "title": "Organization 2"},
        ]

        self.nm.client.getOrganization.return_value = {
            "id": 1,
            "name": "Organization 1",
        }

        self.nm.client.getServices.return_value = [
            {"id": 1, "title": "Service 1"},
            {"id": 2, "title": "Service 2"},
        ]

        self.nm.client.getService.return_value = {"id": 1, "name": "Service 1"}

        self.nm.client.getOutreaches.return_value = [
            {"id": 1, "title": "Outreach 1"},
            {"id": 2, "title": "Outreach 2"},
        ]

        self.nm.client.getOutreach.return_value = {"id": 1, "name": "Outreach 1"}

    def test_get_tools(self):
        args = {}
        response = self.nm.get_tools(args)
        self.nm.client.getTools.assert_called_with(params=args)
        assert response[0]["title"] == "Tool 1"

    def test_get_tool(self):
        id = 1
        response = self.nm.get_tool(id)
        self.nm.client.getTool.assert_called_with(id, params={})
        assert response["name"] == "Tool 1"

    def test_lookup_targets(self):
        id = 1
        response = self.nm.lookup_targets(id)
        self.nm.client.lookupTargets.assert_called_with(id, None, params={})
        assert response[0]["full_name"] == "John Doe"

    def test_get_action(self):
        id = 1
        response = self.nm.get_action(id)
        self.nm.client.getAction.assert_called_with(id, params={})
        assert response["required_fields"][0]["key"] == "first_name"

    def test_run_action(self):
        id = 1
        payload = {
            "email": "john.doe@example.com",
            "first_name": "John",
        }
        response = self.nm.run_action(id, payload)
        self.nm.client.runAction.assert_called_with(id, payload, params={})
        assert response == 1

    def test_get_target(self):
        id = "TESTMODE-aasfff"
        response = self.nm.get_target(id)
        self.nm.client.getTarget.assert_called_with(id, params={})
        assert response["id"] == 1
        assert response["full_name"] == "John Doe"

    def test_get_campaigns(self):
        args = {}
        response = self.nm.get_campaigns(args)
        self.nm.client.getCampaigns.assert_called_with(params=args)
        assert response[0]["title"] == "Campaign 1"

    def test_get_campaign(self):
        id = 1
        response = self.nm.get_campaign(id)
        self.nm.client.getCampaign.assert_called_with(id, params={})
        assert response["name"] == "Campaign 1"

    def test_get_organizations(self):
        args = {}
        response = self.nm.get_organizations(args)
        self.nm.client.getOrganizations.assert_called_with(params=args)
        assert response[0]["title"] == "Organization 1"

    def test_get_organization(self):
        id = 1
        response = self.nm.get_organization(id)
        self.nm.client.getOrganization.assert_called_with(id, params={})
        assert response["name"] == "Organization 1"

    def test_get_services(self):
        args = {}
        response = self.nm.get_services(args)
        self.nm.client.getServices.assert_called_with(params=args)
        assert response[0]["title"] == "Service 1"

    def test_get_service(self):
        id = 1
        response = self.nm.get_service(id)
        self.nm.client.getService.assert_called_with(id, params={})
        assert response["name"] == "Service 1"

    def test_get_outreaches(self):
        id = 1
        args = {}
        response = self.nm.get_outreaches(id, args)
        self.nm.client.getOutreaches.assert_called_with(id, params=args)
        assert response[0]["title"] == "Outreach 1"

    def test_get_outreach(self):
        id = 1
        response = self.nm.get_outreach(id)
        self.nm.client.getOutreach.assert_called_with(id, params={})
        assert response["name"] == "Outreach 1"

    def test_get_tools_empty_response(self):
        self.nm.client.getTools.return_value = []
        args = {}
        response = self.nm.get_tools(args)
        self.nm.client.getTools.assert_called_with(params=args)
        assert response.num_rows == 0

    def test_get_tool_invalid_id(self):
        err = "Invalid ID"
        self.nm.client.getTool.side_effect = HTTPError(err)
        with pytest.raises(HTTPError, match=err):
            self.nm.get_tool(-1)

    def test_get_campaigns_pagination(self):
        self.nm.client.getCampaigns.side_effect = [
            [{"id": 1, "title": "Campaign 1"}],
            [{"id": 2, "title": "Campaign 2"}],
            [],
        ]
        args = {"page": 1}
        all_campaigns = []
        while True:
            response = self.nm.get_campaigns(args)
            all_campaigns.extend(response)
            if not response:
                break
            args["page"] += 1
        assert len(all_campaigns) == 2
        assert all_campaigns[0]["title"] == "Campaign 1"
        assert all_campaigns[1]["title"] == "Campaign 2"


class TestNewmodeV2(unittest.TestCase):
    @requests_mock.Mocker()
    def setUp(self, m):
        m.post(V2_API_AUTH_URL, json={"access_token": "fakeAccessToken"})
        api_version = "v2.1"
        self.nm = Newmode(client_id=CLIENT_ID, client_secret=CLIENT_SECRET, api_version=api_version)
        self.campaign_id = "fakeCampaignID"
        self.base_url = f"{V2_API_URL}{api_version}"

    @requests_mock.Mocker()
    def test_get_campaign(self, m):
        json_response = test_newmode_data.get_campaign_json_response
        tbl = Table([json_response])
        m.post(V2_API_AUTH_URL, json={"access_token": "fakeAccessToken"})
        m.get(
            f"{self.base_url}/campaign/{self.campaign_id}/form",
            json=json_response,
        )
        assert_matching_tables(self.nm.get_campaign(campaign_id=self.campaign_id), tbl)

    @requests_mock.Mocker()
    def test_get_campaign_ids(self, m):
        lst = ["testCampaingID"]
        json_response = test_newmode_data.get_campaign_ids_json_response
        m.post(V2_API_AUTH_URL, json={"access_token": "fakeAccessToken"})
        m.get(f"{V2_API_CAMPAIGNS_URL}jsonapi/node/action", json=json_response)
        assert_matching_tables(self.nm.get_campaign_ids(), lst)

    @requests_mock.Mocker()
    def test_get_recipient(self, m):
        self.city = "Vancouver"
        json_response = test_newmode_data.get_recipient_json_response

        tbl = Table([json_response])
        m.post(V2_API_AUTH_URL, json={"access_token": "fakeAccessToken"})
        m.get(f"{self.base_url}/campaign/{self.campaign_id}/target", json=json_response)
        assert_matching_tables(
            self.nm.get_recipient(campaign_id=self.campaign_id, city=self.city), tbl
        )

    @requests_mock.Mocker()
    def test_run_submit(self, m):
        json_response = test_newmode_data.run_submit_json_response
        json_input = {
            "action_id": self.campaign_id,
            "first_name": "TestFirstName",
            "last_name": "TestLastName",
            "email": "test_abc@test.com",
            "opt_in": 1,
            "address": {"postal_code": "V6A 2T2"},
            "subject": "This is my subject",
            "message": "This is my letter",
        }

        m.post(V2_API_AUTH_URL, json={"access_token": "fakeAccessToken"})
        m.post(
            f"{self.base_url}/campaign/{self.campaign_id}/submit",
            json=json_response,
        )
        assert_matching_tables(
            self.nm.run_submit(campaign_id=self.campaign_id, json=json_input),
            json_response,
        )

    @requests_mock.Mocker()
    @patch("parsons.newmode.newmode.logger")
    def test_base_request_retries(self, m, mock_logger):
        m.post(V2_API_AUTH_URL, json={"access_token": "fakeAccessToken"})
        m.get(
            f"{V2_API_URL}v2.1/test-endpoint",
            status_code=500,
        )

        with pytest.raises(HTTPError, match="500 Server Error: None for url"):
            self.nm.base_request(
                method="GET",
                url=f"{V2_API_URL}v2.1/test-endpoint",
                retries=2,
            )

        # Verify that the logger warned about retries
        assert mock_logger.warning.call_count == 2
        mock_logger.warning.assert_has_calls(
            [
                call("Request failed (attempt 1/2). Retrying..."),
                call("Request failed (attempt 2/2). Retrying..."),
            ]
        )
        # Verify that the logger logged an error after retries failed
        mock_logger.error.assert_called_once_with("Request failed after 2 retries.")

    @requests_mock.Mocker()
    def test_get_campaign_empty_response(self, m):
        m.post(V2_API_AUTH_URL, json={"access_token": "fakeAccessToken"})
        m.get(f"{self.base_url}/campaign/{self.campaign_id}/form", json=[])
        response = self.nm.get_campaign(campaign_id=self.campaign_id)
        assert response.num_rows == 0

    @requests_mock.Mocker()
    def test_checked_response_success(self, m):
        m.post(V2_API_AUTH_URL, json={"access_token": "fakeAccessToken"})
        response_data = {"key": "value"}
        m.get(f"{V2_API_URL}v2.1/test-endpoint", json=response_data, status_code=200)

        response = self.nm.default_client.request(
            url=f"{V2_API_URL}v2.1/test-endpoint", req_type="GET"
        )
        result = self.nm.checked_response(response, self.nm.default_client)
        assert result == response_data

    @requests_mock.Mocker()
    def test_checked_response_invalid_json(self, m):
        m.post(V2_API_AUTH_URL, json={"access_token": "fakeAccessToken"})
        m.get(f"{V2_API_URL}v2.1/test-endpoint", text="Invalid JSON", status_code=200)

        response = self.nm.default_client.request(
            url=f"{V2_API_URL}v2.1/test-endpoint", req_type="GET"
        )
        with pytest.raises(ValueError, match="API request encountered an error"):
            self.nm.checked_response(response, self.nm.default_client)

    @requests_mock.Mocker()
    def test_checked_response_http_error(self, m):
        m.post(V2_API_AUTH_URL, json={"access_token": "fakeAccessToken"})
        m.get(f"{V2_API_URL}v2.1/test-endpoint", status_code=404)

        response = self.nm.default_client.request(
            url=f"{V2_API_URL}v2.1/test-endpoint", req_type="GET"
        )
        with pytest.raises(HTTPError, match="404 Client Error: None for url"):
            self.nm.checked_response(response, self.nm.default_client)

    @requests_mock.Mocker()
    @patch("parsons.newmode.newmode.NewmodeV2.get_default_oauth_client")
    def test_token_refresh_on_expired_token(self, m, mock_get_default_oauth_client):
        m.post(V2_API_AUTH_URL, json={"access_token": "fakeAccessToken"})

        mock_new_client = mock.MagicMock()
        mock_get_default_oauth_client.return_value = mock_new_client

        mock_response = mock.MagicMock()
        mock_response.raise_for_status = mock.MagicMock()
        mock_response.status_code = 200
        mock_response.json.return_value = {"data": "success"}
        mock_new_client.request.return_value = mock_response

        mock_new_client.json_check.return_value = True

        def oauth_side_effect(*args, **kwargs):
            if not hasattr(self, "call_count"):
                self.call_count = 0
            if self.call_count == 0:
                self.call_count += 1
                raise TokenExpiredError()
            return mock_response

        with patch.object(self.nm.default_client, "request", side_effect=oauth_side_effect):
            m.get(f"{V2_API_URL}v2.1/test-endpoint", json={"data": "success"}, status_code=200)
            response = self.nm.base_request(method="GET", url=f"{V2_API_URL}v2.1/test-endpoint")

        mock_get_default_oauth_client.assert_called_once()
<<<<<<< HEAD
        assert response == {"data": "success"}
=======
        self.assertEqual(response, {"data": "success"})
        mock_new_client.request.assert_called_with(
            url=f"{V2_API_URL}v2.1/test-endpoint", req_type="GET", json=None, data=None, params={}
        )
>>>>>>> 00807a9f
<|MERGE_RESOLUTION|>--- conflicted
+++ resolved
@@ -369,11 +369,7 @@
             response = self.nm.base_request(method="GET", url=f"{V2_API_URL}v2.1/test-endpoint")
 
         mock_get_default_oauth_client.assert_called_once()
-<<<<<<< HEAD
         assert response == {"data": "success"}
-=======
-        self.assertEqual(response, {"data": "success"})
         mock_new_client.request.assert_called_with(
             url=f"{V2_API_URL}v2.1/test-endpoint", req_type="GET", json=None, data=None, params={}
-        )
->>>>>>> 00807a9f
+        )