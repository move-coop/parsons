--- conflicted
+++ resolved
@@ -155,7 +155,6 @@
         os.environ['AWS_ACCESS_KEY_ID'] = prior_aws_access_key_id
         os.environ['AWS_SECRET_ACCESS_KEY'] = prior_aws_secret_access_key
 
-<<<<<<< HEAD
     def scrub_copy_tokens(self, s):
 
         s = re.sub('=.+;', '=*HIDDEN*;', s)
@@ -164,9 +163,6 @@
         return s
 
     def test_copy_statement_default(self):
-=======
-    def test_copy_statement(self):
->>>>>>> 1ad91518
 
         sql = self.rs.copy_statement('test_schema.test', 'buck', 'file.csv',
                                      aws_access_key_id='abc123',
