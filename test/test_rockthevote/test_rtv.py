import json
import unittest
from pathlib import Path

import requests_mock

from parsons import RockTheVote

_dir = Path(__file__).parent


class TestRockTheVote(unittest.TestCase):
    @requests_mock.Mocker()
    def test_create_registration_report(self, mocker):
        report_id = "123"
        partner_id = "1"
        partner_api_key = "abcd"
        mocker.post(
            "https://register.rockthevote.com/api/v4/registrant_reports.json",
            json={"report_id": report_id},
        )

        rtv = RockTheVote(partner_id=partner_id, partner_api_key=partner_api_key)

        result = rtv.create_registration_report()
        self.assertEqual(result, report_id)

    @requests_mock.Mocker()
    def test_get_registration_report(self, mocker):
        partner_id = "1"
        partner_api_key = "abcd"
        mocker.get(
            "https://register.rockthevote.com/api/v4/registrant_reports/1",
            json={"download_url": "https://register.rockthevote.com/download/whatever"},
        )
        mocker.get(
            "https://register.rockthevote.com/download/whatever",
<<<<<<< HEAD
            text=(Path(_dir) / "sample.csv").read_text(),
=======
            text=(_dir / "sample.csv").read_text(),
>>>>>>> 76023883
        )

        rtv = RockTheVote(partner_id=partner_id, partner_api_key=partner_api_key)

        result = rtv.get_registration_report(report_id=1)
        self.assertEqual(result.num_rows, 1)
        self.assertEqual(result[0]["first_name"], "Carol")
        self.assertEqual(result[0]["last_name"], "King")

    @requests_mock.Mocker()
    def test_run_registration_report(self, mocker):
        report_id = "123"
        partner_id = "1"
        partner_api_key = "abcd"
        mocker.post(
            "https://register.rockthevote.com/api/v4/registrant_reports.json",
            json={"report_id": report_id},
        )
        mocker.get(
            "https://register.rockthevote.com/api/v4/registrant_reports/123",
            json={"download_url": "https://register.rockthevote.com/download/whatever"},
        )
        mocker.get(
            "https://register.rockthevote.com/download/whatever",
<<<<<<< HEAD
            text=(Path(_dir) / "sample.csv").read_text(),
=======
            text=(_dir / "sample.csv").read_text(),
>>>>>>> 76023883
        )

        rtv = RockTheVote(partner_id=partner_id, partner_api_key=partner_api_key)

        result = rtv.run_registration_report()
        self.assertEqual(result.num_rows, 1)
        self.assertEqual(result[0]["first_name"], "Carol")
        self.assertEqual(result[0]["last_name"], "King")

    @requests_mock.Mocker()
    def test_get_state_requirements(self, mocker):
        partner_id = "1"
        partner_api_key = "abcd"

        with (_dir / "sample.json").open(mode="r") as j:
            expected_json = json.load(j)

        mocker.get(
            "https://register.rockthevote.com/api/v4/state_requirements.json",
            json=expected_json,
        )

        rtv = RockTheVote(partner_id=partner_id, partner_api_key=partner_api_key)

        result = rtv.get_state_requirements("en", "fl", "33314")
        print(result.columns)

        self.assertEqual(result.num_rows, 1)
        self.assertEqual(result[0]["requires_party"], True)
        self.assertEqual(result[0]["requires_race"], True)<|MERGE_RESOLUTION|>--- conflicted
+++ resolved
@@ -35,11 +35,7 @@
         )
         mocker.get(
             "https://register.rockthevote.com/download/whatever",
-<<<<<<< HEAD
             text=(Path(_dir) / "sample.csv").read_text(),
-=======
-            text=(_dir / "sample.csv").read_text(),
->>>>>>> 76023883
         )
 
         rtv = RockTheVote(partner_id=partner_id, partner_api_key=partner_api_key)
@@ -64,11 +60,7 @@
         )
         mocker.get(
             "https://register.rockthevote.com/download/whatever",
-<<<<<<< HEAD
             text=(Path(_dir) / "sample.csv").read_text(),
-=======
-            text=(_dir / "sample.csv").read_text(),
->>>>>>> 76023883
         )
 
         rtv = RockTheVote(partner_id=partner_id, partner_api_key=partner_api_key)
