import json
import unittest
from pathlib import Path

import requests_mock

from parsons import RockTheVote

_dir = Path(__file__).parent


class TestRockTheVote(unittest.TestCase):
    @requests_mock.Mocker()
    def test_create_registration_report(self, mocker):
        report_id = "123"
        partner_id = "1"
        partner_api_key = "abcd"
        mocker.post(
            "https://register.rockthevote.com/api/v4/registrant_reports.json",
            json={"report_id": report_id},
        )

        rtv = RockTheVote(partner_id=partner_id, partner_api_key=partner_api_key)

        result = rtv.create_registration_report()
        self.assertEqual(result, report_id)

    @requests_mock.Mocker()
    def test_get_registration_report(self, mocker):
        partner_id = "1"
        partner_api_key = "abcd"
        mocker.get(
            "https://register.rockthevote.com/api/v4/registrant_reports/1",
            json={"download_url": "https://register.rockthevote.com/download/whatever"},
        )
        mocker.get(
            "https://register.rockthevote.com/download/whatever",
            text=(_dir / "sample.csv").read_text(),
        )

        rtv = RockTheVote(partner_id=partner_id, partner_api_key=partner_api_key)

        result = rtv.get_registration_report(report_id=1)
        self.assertEqual(result.num_rows, 1)
        self.assertEqual(result[0]["first_name"], "Carol")
        self.assertEqual(result[0]["last_name"], "King")

    @requests_mock.Mocker()
    def test_run_registration_report(self, mocker):
        report_id = "123"
        partner_id = "1"
        partner_api_key = "abcd"
        mocker.post(
            "https://register.rockthevote.com/api/v4/registrant_reports.json",
            json={"report_id": report_id},
        )
        mocker.get(
            "https://register.rockthevote.com/api/v4/registrant_reports/123",
            json={"download_url": "https://register.rockthevote.com/download/whatever"},
        )
        mocker.get(
            "https://register.rockthevote.com/download/whatever",
            text=(_dir / "sample.csv").read_text(),
        )

        rtv = RockTheVote(partner_id=partner_id, partner_api_key=partner_api_key)

        result = rtv.run_registration_report()
        self.assertEqual(result.num_rows, 1)
        self.assertEqual(result[0]["first_name"], "Carol")
        self.assertEqual(result[0]["last_name"], "King")

    @requests_mock.Mocker()
    def test_get_state_requirements(self, mocker):
        partner_id = "1"
        partner_api_key = "abcd"

<<<<<<< HEAD
        with open(f"{_dir}/sample.json") as j:
=======
        with (_dir / "sample.json").open(mode="r") as j:
>>>>>>> 76023883
            expected_json = json.load(j)

        mocker.get(
            "https://register.rockthevote.com/api/v4/state_requirements.json",
            json=expected_json,
        )

        rtv = RockTheVote(partner_id=partner_id, partner_api_key=partner_api_key)

        result = rtv.get_state_requirements("en", "fl", "33314")
        print(result.columns)

        self.assertEqual(result.num_rows, 1)
        self.assertEqual(result[0]["requires_party"], True)
        self.assertEqual(result[0]["requires_race"], True)<|MERGE_RESOLUTION|>--- conflicted
+++ resolved
@@ -75,11 +75,7 @@
         partner_id = "1"
         partner_api_key = "abcd"
 
-<<<<<<< HEAD
-        with open(f"{_dir}/sample.json") as j:
-=======
         with (_dir / "sample.json").open(mode="r") as j:
->>>>>>> 76023883
             expected_json = json.load(j)
 
         mocker.get(
