import json
import os
import unittest
from pathlib import Path

import requests_mock
from slackclient.exceptions import SlackClientError

from parsons import Slack, Table

responses_dir = Path(__file__).parent / "responses"


class TestSlack(unittest.TestCase):
    def setUp(self):
        os.environ["SLACK_API_TOKEN"] = "SOME_API_TOKEN"

        self.slack = Slack()

    def tearDown(self):
        pass

    def test_slack_init(self):
        # Delete to test that is raises an error
        del os.environ["SLACK_API_TOKEN"]

        self.assertNotIn("SLACK_API_TOKEN", os.environ)

        self.assertRaises(KeyError, Slack)

        os.environ["SLACK_API_TOKEN"] = "SOME_API_TOKEN"
        self.assertIn("SLACK_API_TOKEN", os.environ)

    @requests_mock.Mocker()
    def test_channels(self, m):
<<<<<<< HEAD
        with open(f"{responses_dir}/channels.json") as f:
=======
        with (responses_dir / "channels.json").open(mode="r") as f:
>>>>>>> 76023883
            slack_resp = json.load(f)

        m.post("https://slack.com/api/conversations.list", json=slack_resp)

        tbl = self.slack.channels()

        self.assertIsInstance(tbl, Table)

        expected_columns = ["id", "name"]
        self.assertListEqual(tbl.columns, expected_columns)
        self.assertEqual(tbl.num_rows, 2)

    @requests_mock.Mocker()
    def test_channels_all_fields(self, m):
<<<<<<< HEAD
        with open(f"{responses_dir}/channels.json") as f:
=======
        with (responses_dir / "channels.json").open(mode="r") as f:
>>>>>>> 76023883
            slack_resp = json.load(f)

        m.post("https://slack.com/api/conversations.list", json=slack_resp)

        fields_req = [
            "id",
            "name",
            "is_channel",
            "created",
            "creator",
            "is_archived",
            "is_general",
            "name_normalized",
            "is_shared",
            "is_org_shared",
            "is_member",
            "is_private",
            "is_mpim",
            "members",
            "topic_value",
            "topic_creator",
            "topic_last_set",
            "purpose_value",
            "purpose_creator",
            "purpose_last_set",
            "previous_names",
            "num_members",
        ]
        tbl = self.slack.channels(fields=fields_req)

        self.assertIsInstance(tbl, Table)

        expected_columns = [
            "id",
            "name",
            "is_channel",
            "created",
            "creator",
            "is_archived",
            "is_general",
            "name_normalized",
            "is_shared",
            "is_org_shared",
            "is_member",
            "is_private",
            "is_mpim",
            "members",
            "topic_value",
            "topic_creator",
            "topic_last_set",
            "purpose_value",
            "purpose_creator",
            "purpose_last_set",
            "previous_names",
            "num_members",
        ]

        self.assertListEqual(sorted(tbl.columns), sorted(expected_columns))
        self.assertEqual(tbl.num_rows, 2)

    @requests_mock.Mocker()
    def test_users(self, m):
<<<<<<< HEAD
        with open(f"{responses_dir}/users.json") as f:
=======
        with (responses_dir / "users.json").open(mode="r") as f:
>>>>>>> 76023883
            slack_resp = json.load(f)

        m.post("https://slack.com/api/users.list", json=slack_resp)

        tbl = self.slack.users()

        self.assertIsInstance(tbl, Table)

        expected_columns = [
            "id",
            "name",
            "deleted",
            "profile_email",
            "profile_real_name_normalized",
        ]
        self.assertListEqual(tbl.columns, expected_columns)
        self.assertEqual(tbl.num_rows, 2)

    @requests_mock.Mocker()
    def test_users_all_fields(self, m):
<<<<<<< HEAD
        with open(f"{responses_dir}/users.json") as f:
=======
        with (responses_dir / "users.json").open(mode="r") as f:
>>>>>>> 76023883
            slack_resp = json.load(f)

        m.post("https://slack.com/api/users.list", json=slack_resp)

        fields_req = [
            "id",
            "team_id",
            "name",
            "deleted",
            "color",
            "real_name",
            "tz",
            "tz_label",
            "tz_offset",
            "is_admin",
            "is_owner",
            "is_primary_owner",
            "is_restricted",
            "is_ultra_restricted",
            "is_bot",
            "updated",
            "is_app_user",
            "has_2fa",
            "profile_avatar_hash",
            "profile_display_name",
            "profile_display_name_normalized",
            "profile_email",
            "profile_first_name",
            "profile_image_1024",
            "profile_image_192",
            "profile_image_24",
            "profile_image_32",
            "profile_image_48",
            "profile_image_512",
            "profile_image_72",
            "profile_image_original",
            "profile_last_name",
            "profile_phone",
            "profile_real_name",
            "profile_real_name_normalized",
            "profile_skype",
            "profile_status_emoji",
            "profile_status_text",
            "profile_team",
            "profile_title",
        ]
        tbl = self.slack.users(fields=fields_req)

        self.assertIsInstance(tbl, Table)

        expected_columns = [
            "id",
            "team_id",
            "name",
            "deleted",
            "color",
            "real_name",
            "tz",
            "tz_label",
            "tz_offset",
            "is_admin",
            "is_owner",
            "is_primary_owner",
            "is_restricted",
            "is_ultra_restricted",
            "is_bot",
            "updated",
            "is_app_user",
            "has_2fa",
            "profile_avatar_hash",
            "profile_display_name",
            "profile_display_name_normalized",
            "profile_email",
            "profile_first_name",
            "profile_image_1024",
            "profile_image_192",
            "profile_image_24",
            "profile_image_32",
            "profile_image_48",
            "profile_image_512",
            "profile_image_72",
            "profile_image_original",
            "profile_last_name",
            "profile_phone",
            "profile_real_name",
            "profile_real_name_normalized",
            "profile_skype",
            "profile_status_emoji",
            "profile_status_text",
            "profile_team",
            "profile_title",
        ]
        self.assertListEqual(sorted(tbl.columns), sorted(expected_columns))
        self.assertEqual(tbl.num_rows, 2)

    @requests_mock.Mocker()
    def test_message_channel(self, m):
<<<<<<< HEAD
        with open(f"{responses_dir}/message_channel.json") as f:
=======
        with (responses_dir / "message_channel.json").open(mode="r") as f:
>>>>>>> 76023883
            slack_resp = json.load(f)

        m.post("https://slack.com/api/chat.postMessage", json=slack_resp)

        dct = self.slack.message_channel("C1H9RESGL", "Here's a message for you")

        self.assertIsInstance(dct, dict)
        self.assertListEqual(sorted(dct), sorted(slack_resp))

        m.post(
            "https://slack.com/api/chat.postMessage",
            json={"ok": False, "error": "invalid_auth"},
        )

        self.assertRaises(
            SlackClientError,
            self.slack.message_channel,
            "FakeChannel",
            "Here's a message for you",
        )

    @requests_mock.Mocker(case_sensitive=True)
    def test_message(self, m):
        webhook = "https://hooks.slack.com/services/T1234/B1234/D12322"
        m.post(webhook, json={"ok": True})
        Slack.message("#foobar", "this is a message", webhook)
        self.assertEqual(
            m._adapter.last_request.json(),
            {"text": "this is a message", "channel": "#foobar"},
        )
        self.assertEqual(m._adapter.last_request.path, "/services/T1234/B1234/D12322")

    @requests_mock.Mocker()
    def test_file_upload(self, m):
<<<<<<< HEAD
        file_path = f"{responses_dir}/file_upload.json"
        with open(file_path) as f:
=======
        file_path = responses_dir / "file_upload.json"
        with file_path.open(mode="r") as f:
>>>>>>> 76023883
            slack_resp = json.load(f)

        m.post("https://slack.com/api/files.upload", json=slack_resp)

        dct = self.slack.upload_file(["D0L4B9P0Q"], str(file_path))

        self.assertIsInstance(dct, dict)
        self.assertListEqual(sorted(dct), sorted(slack_resp))

        m.post(
            "https://slack.com/api/files.upload",
            json={"ok": False, "error": "invalid_auth"},
        )

        self.assertRaises(SlackClientError, self.slack.upload_file, ["D0L4B9P0Q"], str(file_path))<|MERGE_RESOLUTION|>--- conflicted
+++ resolved
@@ -33,11 +33,7 @@
 
     @requests_mock.Mocker()
     def test_channels(self, m):
-<<<<<<< HEAD
-        with open(f"{responses_dir}/channels.json") as f:
-=======
         with (responses_dir / "channels.json").open(mode="r") as f:
->>>>>>> 76023883
             slack_resp = json.load(f)
 
         m.post("https://slack.com/api/conversations.list", json=slack_resp)
@@ -52,11 +48,7 @@
 
     @requests_mock.Mocker()
     def test_channels_all_fields(self, m):
-<<<<<<< HEAD
-        with open(f"{responses_dir}/channels.json") as f:
-=======
         with (responses_dir / "channels.json").open(mode="r") as f:
->>>>>>> 76023883
             slack_resp = json.load(f)
 
         m.post("https://slack.com/api/conversations.list", json=slack_resp)
@@ -119,11 +111,7 @@
 
     @requests_mock.Mocker()
     def test_users(self, m):
-<<<<<<< HEAD
-        with open(f"{responses_dir}/users.json") as f:
-=======
         with (responses_dir / "users.json").open(mode="r") as f:
->>>>>>> 76023883
             slack_resp = json.load(f)
 
         m.post("https://slack.com/api/users.list", json=slack_resp)
@@ -144,11 +132,7 @@
 
     @requests_mock.Mocker()
     def test_users_all_fields(self, m):
-<<<<<<< HEAD
-        with open(f"{responses_dir}/users.json") as f:
-=======
         with (responses_dir / "users.json").open(mode="r") as f:
->>>>>>> 76023883
             slack_resp = json.load(f)
 
         m.post("https://slack.com/api/users.list", json=slack_resp)
@@ -246,11 +230,7 @@
 
     @requests_mock.Mocker()
     def test_message_channel(self, m):
-<<<<<<< HEAD
-        with open(f"{responses_dir}/message_channel.json") as f:
-=======
         with (responses_dir / "message_channel.json").open(mode="r") as f:
->>>>>>> 76023883
             slack_resp = json.load(f)
 
         m.post("https://slack.com/api/chat.postMessage", json=slack_resp)
@@ -285,13 +265,8 @@
 
     @requests_mock.Mocker()
     def test_file_upload(self, m):
-<<<<<<< HEAD
-        file_path = f"{responses_dir}/file_upload.json"
-        with open(file_path) as f:
-=======
         file_path = responses_dir / "file_upload.json"
         with file_path.open(mode="r") as f:
->>>>>>> 76023883
             slack_resp = json.load(f)
 
         m.post("https://slack.com/api/files.upload", json=slack_resp)
