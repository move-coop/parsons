--- conflicted
+++ resolved
@@ -278,9 +278,4 @@
             json={"ok": False, "error": "invalid_auth"},
         )
 
-<<<<<<< HEAD
-        with pytest.raises(SlackClientError):
-            self.slack.upload_file(["D0L4B9P0Q"], file_path)
-=======
-        self.assertRaises(SlackClientError, self.slack.upload_file, ["D0L4B9P0Q"], str(file_path))
->>>>>>> 76023883
+        self.assertRaises(SlackClientError, self.slack.upload_file, ["D0L4B9P0Q"], str(file_path))