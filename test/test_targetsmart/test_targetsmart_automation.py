import os
import unittest
from pathlib import Path

import pytest

from parsons import SFTP, TargetSmartAutomation
from test.utils import mark_live_test


class TestTargetSmartAutomation(unittest.TestCase):
    def setUp(self):
        self.ts = TargetSmartAutomation()
        self.job_name = "a-test-job"
        self.sftp = SFTP(
            self.ts.sftp_host,
            os.environ["TS_SFTP_USERNAME"],
            os.environ["TS_SFTP_PASSWORD"],
            self.ts.sftp_port,
        )
        self.test_xml = "test/test_targetsmart/job_config.xml"

    def tearDown(self):
        # Clean up the files were put on the SFTP
        self.ts.remove_files(self.job_name)

    @mark_live_test
    def test_create_job_xml(self):
        # Assert that job xml creates the file correctly
        job_xml = self.ts.create_job_xml(
            "job_type", "match_job", ["test@gmail.com", "test2@gmail.com"]
        )
<<<<<<< HEAD
        with open(self.test_xml, "r") as xml:
            test_xml = xml.read()
        with open(job_xml, "r") as xml:
            real_xml = xml.read()
        assert test_xml == real_xml
=======
        test_xml = Path(self.test_xml).read_text()
        real_xml = Path(job_xml).read_text()
        self.assertEqual(test_xml, real_xml)
>>>>>>> 76023883

    @mark_live_test
    def test_config_status(self):
        # Find good configuration
        self.sftp.put_file(self.test_xml, f"{self.ts.sftp_dir}/{self.job_name}.job.xml.good")
        assert self.ts.config_status(self.job_name)
        self.ts.remove_files(self.job_name)

        # Find bad configuration
        self.sftp.put_file(self.test_xml, f"{self.ts.sftp_dir}/{self.job_name}.job.xml.bad")
        with pytest.raises(
            ValueError,
            match="Job configuration failed. If you provided an email address, you will be sent more details.",
        ):
            self.ts.config_status(self.job_name)

    @mark_live_test
    def test_match_status(self):
        # Find good configuration
        good_match = "test/test_targetsmart/match_good.xml"
        self.sftp.put_file(good_match, f"{self.ts.sftp_dir}/{self.job_name}.finish.xml")
        assert self.ts.match_status(self.job_name)
        self.ts.remove_files(self.job_name)

        # Find bad configuration
        bad_match = "test/test_targetsmart/match_bad.xml"
        self.sftp.put_file(bad_match, f"{self.ts.sftp_dir}/{self.job_name}.finish.xml")
        with pytest.raises(ValueError, match="Match job failed"):
            self.ts.match_status(self.job_name)

    @mark_live_test
    def test_remove_files(self):
        # Add a file
        self.sftp.put_file(self.test_xml, f"{self.ts.sftp_dir}/{self.job_name}.txt")

        # Remove files
        self.ts.remove_files(self.job_name)

        # Check that file is not there
        dir_list = self.sftp.list_directory(f"{self.ts.sftp_dir}/")
        assert f"{self.job_name}.txt" not in dir_list<|MERGE_RESOLUTION|>--- conflicted
+++ resolved
@@ -30,17 +30,9 @@
         job_xml = self.ts.create_job_xml(
             "job_type", "match_job", ["test@gmail.com", "test2@gmail.com"]
         )
-<<<<<<< HEAD
-        with open(self.test_xml, "r") as xml:
-            test_xml = xml.read()
-        with open(job_xml, "r") as xml:
-            real_xml = xml.read()
-        assert test_xml == real_xml
-=======
         test_xml = Path(self.test_xml).read_text()
         real_xml = Path(job_xml).read_text()
         self.assertEqual(test_xml, real_xml)
->>>>>>> 76023883
 
     @mark_live_test
     def test_config_status(self):
