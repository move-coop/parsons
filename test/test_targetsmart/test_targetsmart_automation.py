--- conflicted
+++ resolved
@@ -28,15 +28,8 @@
         job_xml = self.ts.create_job_xml(
             "job_type", "match_job", ["test@gmail.com", "test2@gmail.com"]
         )
-<<<<<<< HEAD
-        with open(self.test_xml) as xml:
-            test_xml = xml.read()
-        with open(job_xml) as xml:
-            real_xml = xml.read()
-=======
         test_xml = Path(self.test_xml).read_text()
         real_xml = Path(job_xml).read_text()
->>>>>>> 76023883
         self.assertEqual(test_xml, real_xml)
 
     @mark_live_test
