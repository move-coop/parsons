--- conflicted
+++ resolved
@@ -60,11 +60,7 @@
             "sms subscribed",
         ]
 
-<<<<<<< HEAD
-        with open(f"{_dir}/users.txt") as users_text:
-=======
         with (_dir / "users.txt").open(mode="r") as users_text:
->>>>>>> 76023883
             # Mock endpoints
             m.post(self.tv.uri + "login", json=fake_token)
             m.get(
