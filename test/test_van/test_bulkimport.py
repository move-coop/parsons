--- conflicted
+++ resolved
@@ -97,16 +97,10 @@
         cloud_storage.post_file.return_value = 'https://s3.com/my_file.zip'
 
         tbl = Table([['Vanid', 'ActivistCodeID'], [1234, 345345]])
-<<<<<<< HEAD
 
         m.post(self.van.connection.uri +
                'bulkImportJobs', json={'jobId': 54679})
 
-=======
-
-        m.post(self.van.connection.uri + 'bulkImportJobs', json={'jobId': 54679})
-
->>>>>>> 3fd5986a
         r = self.van.post_bulk_import(tbl,
                                       'S3',
                                       'ContactsActivistCodes',
@@ -133,7 +127,6 @@
 
         self.assertEqual(job_id, 54679)
 
-<<<<<<< HEAD
     @requests_mock.Mocker()
     def test_bulk_upsert_contacts(self, m):
 
@@ -206,54 +199,4 @@
                        'url': 'https://ngpvan.com/bulk-import-jobs/f023.csv',
                        'dateExpired': '2020-09-04T22:07:04.0770295-04:00'
                    }]
-                   }
-=======
-
-mapping_type = {
-    'name': 'ActivistCode',
-    'displayName': 'Apply Activist Code',
-    'allowMultipleMode': 'Multiple',
-    'resourceTypes': ['Contacts', 'ContactsActivistCodes'],
-    'fields': [
-        {
-            'name': 'ActivistCodeID',
-            'description': 'Activist Code ID',
-            'hasPredefinedValues': True,
-            'isRequired': True,
-            'canBeMappedToColumn': True,
-            'canBeMappedByName': True,
-            'parents': None
-        }, {
-            'name': 'CanvassedBy',
-            'description': 'Recruited By, Must be a Valid User ID',
-            'hasPredefinedValues': False,
-            'isRequired': False,
-            'canBeMappedToColumn': True,
-            'canBeMappedByName': True,
-            'parents': None
-        }, {
-            'name': 'DateCanvassed',
-            'description': 'Contacted When',
-            'hasPredefinedValues': False,
-            'isRequired': False,
-            'canBeMappedToColumn': True,
-            'canBeMappedByName': True,
-            'parents': [{
-                'parentFieldName': 'CanvassedBy',
-                'limitedToParentValues': None
-            }]
-        }, {
-            'name': 'ContactTypeID',
-            'description': 'Contacted How',
-            'hasPredefinedValues': True,
-            'isRequired': False,
-            'canBeMappedToColumn': True,
-            'canBeMappedByName': True,
-            'parents': [{
-                'parentFieldName': 'CanvassedBy',
-                'limitedToParentValues': None
-            }]
-        }
-    ]
-}
->>>>>>> 3fd5986a
+                   }