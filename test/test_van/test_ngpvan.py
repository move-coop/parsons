--- conflicted
+++ resolved
@@ -321,188 +321,7 @@
         bad_vanid = 99999
         bad_ep = f'supporterGroups/{bad_vanid}/people/{bad_supporter_group_id}'
         m.delete(self.van.connection.uri + bad_ep, status_code=404)
-<<<<<<< HEAD
         self.assertRaises(HTTPError, self.van.delete_person_supporter_group, bad_vanid, bad_supporter_group_id)
-=======
-
-        # Test bad input
-        self.assertEqual(self.van.delete_person_supporter_group(bad_vanid, bad_supporter_group_id)[0], 404)
-
-        # Test good input
-        self.assertEqual(self.van.delete_person_supporter_group(good_vanid, good_supporter_group_id)[0], 204)
-
-    @requests_mock.Mocker()
-    def test_get_scores(self, m):
-
-        json = {u'count': 2, u'items':
-                [{u'origin': None,
-                  u'scoreId': 2716,
-                  u'name': u'Democratic Party Support',
-                  u'maxValue': 100.0,
-                  u'minValue': 1.0,
-                  u'state': None,
-                  u'shortName': u'Dem Support',
-                  u'description': None}],
-                u'nextPageLink': None}
-
-        m.get(self.van.connection.uri + 'scores', json=json)
-
-        expected = ['origin', 'scoreId', 'name', 'maxValue', 'minValue',
-                    'state', 'shortName', 'description']
-
-        self.assertTrue(validate_list(expected, self.van.get_scores()))
-
-    @requests_mock.Mocker()
-    def test_get_score(self, m):
-
-        score_id = 2716
-
-        json = {u'origin': None,
-                u'scoreId': 2716,
-                u'name': u'Democratic Party Support',
-                u'maxValue': 100.0,
-                u'minValue': 1.0,
-                u'state': None,
-                u'shortName': u'Dem Support',
-                u'description': None}
-
-        m.get(self.van.connection.uri + 'scores/{}'.format(score_id), json=json)
-        self.assertEqual(json, self.van.get_score(score_id))
-
-    @requests_mock.Mocker()
-    def test_get_score_updates(self, m):
-
-        json = {'items': [{
-                'scoreUpdateId': 58319,
-                'score': {
-                  'scoreId': 29817,
-                  'name': 'TargetSmart Gun Ownership',
-                  'shortName': None,
-                  'description': None,
-                  'minValue': 0.0,
-                  'maxValue': 100.0,
-                  'state': 'MT',
-                  'origin': None
-                },
-                'updateStatistics': {
-                  'totalRows': 856644,
-                  'duplicateRows': 0,
-                  'matchedRows': 856644,
-                  'matchPercent': 100.0,
-                  'increasedBy': 441264,
-                  'decreasedBy': 280588,
-                  'nulledOut': 3649,
-                  'added': 115129,
-                  'outOfRange': 0,
-                  'badValues': 0,
-                  'maxValue': 95.9,
-                  'minValue': 11.2,
-                  'averageValue': 72.3338,
-                  'medianValue': 76.3
-                },
-                'loadStatus': 'Completed',
-                'dateProcessed': '2019-09-10T02:07:00Z'
-              }],
-              'nextPageLink': None,
-              'count': 306
-            }
-
-        m.get(self.van.connection.uri + 'scoreUpdates', json=json)
-
-        expected = ['scoreUpdateId', 'loadStatus', 'dateProcessed', 'added', 'averageValue',
-                    'badValues', 'decreasedBy', 'duplicateRows', 'increasedBy', 'matchPercent',
-                    'matchedRows', 'maxValue', 'medianValue', 'minValue', 'nulledOut',
-                    'outOfRange', 'totalRows', 'description', 'maxValue', 'minValue', 'name',
-                    'origin', 'scoreId', 'shortName', 'state']
-
-        self.assertTrue(validate_list(expected, self.van.get_score_updates()))
-
-    @requests_mock.Mocker()
-    def test_get_score_update(self, m):
-
-        score_update_id = 27892
-
-        json = {
-            "loadStatus": "Canceled",
-            "updateStatistics": {
-                "increasedBy": 1,
-                "nulledOut": 1,
-                "added": 0,
-                "matchedRows": 4,
-                "matchPercent": 100.0,
-                "outOfRange": 0,
-                "badValues": 1,
-                "totalRows": 4,
-                "maxValue": 30.0,
-                "medianValue": 15.0,
-                "minValue": 10.0,
-                "duplicateRows": "null",
-                "averageValue": 20.0,
-                "decreasedBy": 2
-            },
-            "score": {
-                "origin": "null",
-                "scoreId": 2716,
-                "name": "Democratic Party Support",
-                        "maxValue": 100.0,
-                        "minValue": 1.0,
-                        "state": "null",
-                        "shortName": "null",
-                        "description": "null"
-            },
-            "dateProcessed": "null",
-            "scoreUpdateId": 27892
-        }
-
-        m.get(self.van.connection.uri + f'scoreUpdates/{score_update_id}', json=json)
-
-        expected = ['loadStatus', 'updateStatistics', 'score', 'dateProcessed', 'scoreUpdateId']
-
-        self.assertEqual(json, self.van.get_score_update(score_update_id))
-
-    @requests_mock.Mocker()
-    def test_update_score_status(self, m):
-
-        score_update_id = 27892
-
-        m.patch(self.van.connection.uri + 'scoreUpdates/{}'.format(score_update_id),
-                status_code=204)
-
-        # Test bad input
-        self.assertRaises(ValueError, self.van.update_score_status, score_update_id, 'not a thing.')
-
-        # Test good input
-        self.assertTrue(self.van.update_score_status(score_update_id, 'approved'))
-
-    @requests_mock.Mocker()
-    def test_create_file_load(self, m):
-
-        file_name = 'test_scores.csv'
-        file_url_good = 'http://tmc.org/test_scores.zip'
-        file_url_bad = 'http://tmc.org/test_scores'
-        columns = ['vanid', 'score']
-        id_column = 'vanid'
-        id_type = 'VANID'
-        score_id = 2716
-        score_column = 'score'
-        bad_delimiter = '*'
-
-        json = {'jobId': 9749}
-
-        m.post(self.van.connection.uri + 'FileLoadingJobs', json=json, status_code=201)
-
-        # Test bad delimiter
-        self.assertRaises(ValueError, self.van.create_file_load, file_name, file_url_good, columns,
-                          id_column, id_type, score_id, score_column, delimiter=bad_delimiter)
-
-        # Test good request
-        self.assertEqual(json['jobId'], self.van.create_file_load(file_name, file_url_good, columns,
-                                                                  id_column, id_type, score_id,
-                                                                  score_column))
-
-    # TO DO: Test Volunteer Activites
-
->>>>>>> f39eab98
 
 if __name__ == '__main__':
 
