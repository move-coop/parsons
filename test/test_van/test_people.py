import os
import unittest

import pytest
import requests_mock
from requests.exceptions import HTTPError

from parsons import VAN
from test.test_van.responses_people import (
    delete_person_response,
    find_people_response,
    get_person_response,
    merge_contacts_response,
)

os.environ["VAN_API_KEY"] = "SOME_KEY"


class TestNGPVAN(unittest.TestCase):
    def setUp(self):
        self.van = VAN(os.environ["VAN_API_KEY"], db="MyVoters")

    @requests_mock.Mocker()
    def test_find_person(self, m):
        m.post(
            self.van.connection.uri + "people/find",
            json=find_people_response,
            status_code=200,
        )

        person = self.van.find_person(first_name="Bob", last_name="Smith", phone=4142020792)

        assert person == find_people_response

    @requests_mock.Mocker()
    def test_find_person_json(self, m):
        json = {
            "firstName": "Bob",
            "lastName": "Smith",
            "phones": [{"phoneNumber": 4142020792}],
        }

        m.post(
            self.van.connection.uri + "people/find",
            json=find_people_response,
            status_code=200,
        )

        person = self.van.find_person_json(match_json=json)

        assert person == find_people_response

    def test_upsert_person(self):
        pass

    def test_upsert_person_json(self):
        pass

    def test_update_person(self):
        pass

    def test_update_person_json(self):
        pass

    def test_people_search(self):
        # Already tested as part of upsert and find person methods
        pass

    def test_valid_search(self):
        # Fails with FN / LN Only
        with pytest.raises(
            ValueError,
            match="Person find must include the following minimum combinations to conduct a search",
        ):
            self.van._valid_search(
                "Barack",
                "Obama",
                None,
                None,
                None,
                None,
                None,
            )

        # Fails with only Zip
        with pytest.raises(
            ValueError,
            match="Person find must include the following minimum combinations to conduct a search",
        ):
            self.van._valid_search(
                "Barack",
                "Obama",
                None,
                None,
                None,
                None,
                60622,
            )

        # Fails with no street number
        with pytest.raises(
            ValueError,
            match="Person find must include the following minimum combinations to conduct a search",
        ):
            self.van._valid_search(
                "Barack",
                "Obama",
                None,
                None,
                None,
                "Pennsylvania Ave",
                None,
            )

        # Successful with FN/LN/Email
        self.van._valid_search("Barack", "Obama", "barack@email.com", None, None, None, None)

        # Successful with FN/LN/DOB/ZIP
        self.van._valid_search(
            "Barack", "Obama", "barack@email.com", None, "2000-01-01", None, 20009
        )

        # Successful with FN/LN/Phone
        self.van._valid_search("Barack", "Obama", None, 2024291000, None, None, None)

    @requests_mock.Mocker()
    def test_get_person(self, m):
        json = get_person_response

        # Test works with external ID
        m.get(self.van.connection.uri + "people/DWID:15406767", json=json)
        person = self.van.get_person("15406767", id_type="DWID")
        assert get_person_response == person

        # Test works with vanid
        m.get(self.van.connection.uri + "people/19722445", json=json)
        person = self.van.get_person("19722445")
        assert get_person_response == person

    @requests_mock.Mocker()
    def test_delete_person(self, m):
        json = delete_person_response
        # Test works with vanid
        m.delete(self.van.connection.uri + "people/19722445", json=json)
        response = self.van.delete_person("19722445")
        assert delete_person_response == response

    @requests_mock.Mocker()
    def test_apply_canvass_result(self, m):
        # Test a valid attempt
        m.post(self.van.connection.uri + "people/2335282/canvassResponses", status_code=204)
        self.van.apply_canvass_result(2335282, 18)

        # Test a bad result code
        json = {
            "errors": [
                {
                    "code": "INVALID_PARAMETER",
                    "text": "'resultCodeId' must be a valid result code in the current context.",
                    "properties": ["resultCodeId"],
                }
            ]
        }
        m.post(
            self.van.connection.uri + "people/2335282/canvassResponses",
            json=json,
            status_code=400,
        )
        with pytest.raises(HTTPError):
            self.van.apply_canvass_result(2335282, 0)

        # Test a bad vanid
        json = {
            "errors": [
                {
                    "code": "INTERNAL_SERVER_ERROR",
                    "text": "An unknown error occurred",
                    "referenceCode": "88A111-E2FF8",
                }
            ]
        }
        m.post(
            self.van.connection.uri + "people/0/canvassResponses",
            json=json,
            status_code=400,
        )
        with pytest.raises(HTTPError):
            self.van.apply_canvass_result(0, 18)

        # Test a good dwid
        m.post(
            self.van.connection.uri + "people/DWID:2335282/canvassResponses",
            status_code=204,
        )
        self.van.apply_canvass_result(2335282, 18, id_type="DWID")

        # test canvassing via phone or sms without providing phone number
<<<<<<< HEAD
        with pytest.raises(HTTPError, match="must be a valid result code in the current context"):
            self.van.apply_canvass_result(2335282, 18, contact_type_id=37)
=======
        self.assertRaises(HTTPError, self.van.apply_canvass_result, 2335282, 18, contact_type_id=37)
>>>>>>> 76023883

        # test canvassing via phone or sms with providing phone number
        m.post(self.van.connection.uri + "people/2335282/canvassResponses", status_code=204)
        self.van.apply_canvass_result(2335282, 18, contact_type_id=37, phone="(516)-555-2342")

    @requests_mock.Mocker()
    def test_apply_survey_question(self, m):
        # Test valid survey question
        m.post(self.van.connection.uri + "people/2335282/canvassResponses", status_code=204)
        self.van.apply_survey_response(2335282, 351006, 1443891)

        # Test bad survey response id
        # json = {
        #     'errors': [{
        #         'code': 'INVALID_PARAMETER',
        #         'text': ("'surveyResponseId' must be a valid Response to the given "
        #                  "Survey Question."),
        #         'properties': ['responses[0].surveyResponseId']
        #     }]
        # }
        m.post(self.van.connection.uri + "people/2335282/canvassResponses", status_code=400)
        with pytest.raises(HTTPError):
            self.van.apply_survey_response(2335282, 0, 1443891)

        # Test bad survey question id
        # json = {
        #     'errors': [{
        #         'code': 'INVALID_PARAMETER',
        #         'text': ("'surveyQuestionId' must be a valid Survey Question that is "
        #                 "available in the current context."),
        #         'properties': ['responses[0].surveyQuestionId']
        #     }]
        # }
        m.post(self.van.connection.uri + "people/2335282/canvassResponses", status_code=400)
        with pytest.raises(HTTPError):
            self.van.apply_survey_response(2335282, 351006, 0)

    def test_toggle_volunteer_action(self):
        pass

    def test_apply_response(self):
        pass

    @requests_mock.Mocker()
    def test_create_relationship(self, m):
        relationship_id = 12
        bad_vanid_1 = 99999
        good_vanid_1 = 12345
        vanid_2 = 54321

        # Bad request
        m.post(
            self.van.connection.uri + "people/{}/relationships".format(bad_vanid_1),
            status_code=404,
        )

        # Good request
        m.post(
            self.van.connection.uri + "people/{}/relationships".format(good_vanid_1),
            status_code=204,
        )

        # Test bad input
        with pytest.raises(HTTPError):
            self.van.create_relationship(
                bad_vanid_1,
                vanid_2,
                relationship_id,
            )
        with pytest.raises(HTTPError):
            self.van.create_relationship(
                bad_vanid_1,
                vanid_2,
                relationship_id,
            )

        self.van.create_relationship(good_vanid_1, vanid_2, relationship_id)

    @requests_mock.Mocker()
    def test_apply_person_code(self, m):
        vanid = 999
        code_id = 888

        # Test good request
        m.post(self.van.connection.uri + f"people/{vanid}/codes", status_code=204)
        self.van.apply_person_code(vanid, code_id)

        # Test bad request
        m.post(self.van.connection.uri + f"people/{vanid}/codes", status_code=404)
        with pytest.raises(HTTPError):
            self.van.apply_person_code(vanid, code_id)

    @requests_mock.Mocker()
    def test_merge_contacts(self, m):
        source_vanid = 12345

        m.put(
            self.van.connection.uri + f"people/{source_vanid}/mergeInto",
            json=merge_contacts_response,
            status_code=200,
        )

        person = self.van.merge_contacts(source_vanid=source_vanid, primary_vanid=56789)

        assert person == merge_contacts_response<|MERGE_RESOLUTION|>--- conflicted
+++ resolved
@@ -195,12 +195,7 @@
         self.van.apply_canvass_result(2335282, 18, id_type="DWID")
 
         # test canvassing via phone or sms without providing phone number
-<<<<<<< HEAD
-        with pytest.raises(HTTPError, match="must be a valid result code in the current context"):
-            self.van.apply_canvass_result(2335282, 18, contact_type_id=37)
-=======
         self.assertRaises(HTTPError, self.van.apply_canvass_result, 2335282, 18, contact_type_id=37)
->>>>>>> 76023883
 
         # test canvassing via phone or sms with providing phone number
         m.post(self.van.connection.uri + "people/2335282/canvassResponses", status_code=204)
