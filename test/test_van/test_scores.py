import os
import unittest
import unittest.mock as mock

import pytest
import requests_mock

from parsons import VAN, Table
from parsons.utilities import cloud_storage
from test.utils import validate_list

os.environ["VAN_API_KEY"] = "SOME_KEY"


class TestScores(unittest.TestCase):
    def setUp(self):
        self.van = VAN(os.environ["VAN_API_KEY"], db="MyVoters")

    @requests_mock.Mocker()
    def test_get_scores(self, m):
        json = {
            "count": 2,
            "items": [
                {
                    "origin": None,
                    "scoreId": 2716,
                    "name": "Democratic Party Support",
                    "maxValue": 100.0,
                    "minValue": 1.0,
                    "state": None,
                    "shortName": "Dem Support",
                    "description": None,
                }
            ],
            "nextPageLink": None,
        }

        m.get(self.van.connection.uri + "scores", json=json)

        expected = [
            "origin",
            "scoreId",
            "name",
            "maxValue",
            "minValue",
            "state",
            "shortName",
            "description",
        ]

        assert validate_list(expected, self.van.get_scores())

    @requests_mock.Mocker()
    def test_get_score(self, m):
        score_id = 2716

        json = {
            "origin": None,
            "scoreId": 2716,
            "name": "Democratic Party Support",
            "maxValue": 100.0,
            "minValue": 1.0,
            "state": None,
            "shortName": "Dem Support",
            "description": None,
        }

<<<<<<< HEAD
        m.get(self.van.connection.uri + "scores/{}".format(score_id), json=json)
        assert json == self.van.get_score(score_id)
=======
        m.get(self.van.connection.uri + f"scores/{score_id}", json=json)
        self.assertEqual(json, self.van.get_score(score_id))
>>>>>>> a455fa99

    @requests_mock.Mocker()
    def test_get_score_updates(self, m):
        json = {
            "items": [
                {
                    "scoreUpdateId": 58319,
                    "score": {
                        "scoreId": 29817,
                        "name": "TargetSmart Gun Ownership",
                        "shortName": None,
                        "description": None,
                        "minValue": 0.0,
                        "maxValue": 100.0,
                        "state": "MT",
                        "origin": None,
                    },
                    "updateStatistics": {
                        "totalRows": 856644,
                        "duplicateRows": 0,
                        "matchedRows": 856644,
                        "matchPercent": 100.0,
                        "increasedBy": 441264,
                        "decreasedBy": 280588,
                        "nulledOut": 3649,
                        "added": 115129,
                        "outOfRange": 0,
                        "badValues": 0,
                        "maxValue": 95.9,
                        "minValue": 11.2,
                        "averageValue": 72.3338,
                        "medianValue": 76.3,
                    },
                    "loadStatus": "Completed",
                    "dateProcessed": "2019-09-10T02:07:00Z",
                }
            ],
            "nextPageLink": None,
            "count": 306,
        }

        m.get(self.van.connection.uri + "scoreUpdates", json=json)

        expected = [
            "scoreUpdateId",
            "loadStatus",
            "dateProcessed",
            "added",
            "averageValue",
            "badValues",
            "decreasedBy",
            "duplicateRows",
            "increasedBy",
            "matchPercent",
            "matchedRows",
            "maxValue",
            "medianValue",
            "minValue",
            "nulledOut",
            "outOfRange",
            "totalRows",
            "description",
            "maxValue",
            "minValue",
            "name",
            "origin",
            "scoreId",
            "shortName",
            "state",
        ]

        assert validate_list(expected, self.van.get_score_updates())

    @requests_mock.Mocker()
    def test_get_score_update(self, m):
        score_update_id = 27892

        json = {
            "loadStatus": "Canceled",
            "updateStatistics": {
                "increasedBy": 1,
                "nulledOut": 1,
                "added": 0,
                "matchedRows": 4,
                "matchPercent": 100.0,
                "outOfRange": 0,
                "badValues": 1,
                "totalRows": 4,
                "maxValue": 30.0,
                "medianValue": 15.0,
                "minValue": 10.0,
                "duplicateRows": "null",
                "averageValue": 20.0,
                "decreasedBy": 2,
            },
            "score": {
                "origin": "null",
                "scoreId": 2716,
                "name": "Democratic Party Support",
                "maxValue": 100.0,
                "minValue": 1.0,
                "state": "null",
                "shortName": "null",
                "description": "null",
            },
            "dateProcessed": "null",
            "scoreUpdateId": 27892,
        }

        m.get(self.van.connection.uri + f"scoreUpdates/{score_update_id}", json=json)

        # expected = ['loadStatus', 'updateStatistics', 'score', 'dateProcessed', 'scoreUpdateId']

        assert json == self.van.get_score_update(score_update_id)

    @requests_mock.Mocker()
    def test_update_score_status(self, m):
        score_update_id = 27892

        m.patch(
            self.van.connection.uri + f"scoreUpdates/{score_update_id}",
            status_code=204,
        )

        # Test bad input
        with pytest.raises(
            ValueError,
            match="Valid inputs for status are, 'pending approval','approved','disapproved','canceled'",
        ):
            self.van.update_score_status(score_update_id, "not a thing.")

        # Test good input
        assert self.van.update_score_status(score_update_id, "approved")

    @requests_mock.Mocker()
    def test_upload_scores(self, m):
        # Mock Cloud Storage
        cloud_storage.post_file = mock.MagicMock()
        cloud_storage.post_file.return_value = "https://box.com/my_file.zip"

        # Test uploading a job
        tbl = Table([["vanid", "col"], ["1", ".5"]])
        json = {"jobId": 9749}
        m.post(self.van.connection.uri + "FileLoadingJobs", json=json, status_code=201)
        self.van.upload_scores(tbl, [{"score_id": 9999, "score_column": "col"}], url_type="S3")

    @requests_mock.Mocker()
    def test_create_file_load(self, m):
        file_name = "test_scores.csv"
        file_url_good = "http://tmc.org/test_scores.zip"
        # file_url_bad = 'http://tmc.org/test_scores'
        columns = ["vanid", "score"]
        id_column = "vanid"
        id_type = "VANID"
        score_id = 2716
        score_column = "score"
        bad_delimiter = "*"

        json = {"jobId": 9749}

        m.post(self.van.connection.uri + "FileLoadingJobs", json=json, status_code=201)

        # Test bad delimiter
        with pytest.raises(ValueError, match="Delimiter must be one of 'csv', 'tab' or 'pipe'"):
            self.van.create_file_load(
                file_name,
                file_url_good,
                columns,
                id_column,
                id_type,
                score_id,
                score_column,
                delimiter=bad_delimiter,
            )

        # Test good request
        assert json["jobId"] == self.van.create_file_load(
            file_name, file_url_good, columns, id_column, id_type, score_id, score_column
        )<|MERGE_RESOLUTION|>--- conflicted
+++ resolved
@@ -65,13 +65,8 @@
             "description": None,
         }
 
-<<<<<<< HEAD
-        m.get(self.van.connection.uri + "scores/{}".format(score_id), json=json)
-        assert json == self.van.get_score(score_id)
-=======
         m.get(self.van.connection.uri + f"scores/{score_id}", json=json)
         self.assertEqual(json, self.van.get_score(score_id))
->>>>>>> a455fa99
 
     @requests_mock.Mocker()
     def test_get_score_updates(self, m):
